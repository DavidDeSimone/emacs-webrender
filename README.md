<img src="images/logo.png" width="120" align="right">

[![](https://badges.gitter.im/emacs-ng/emacs-ng.svg)](https://gitter.im/emacsng)
[![](https://github.com/emacs-ng/emacs-ng/workflows/CI/badge.svg)](https://github.com/emacs-ng/emacs-ng/actions?query=workflow%3ACI)
[![](https://img.shields.io/reddit/subreddit-subscribers/emacsng?label=Join%20r%2Femacsng&style=social)](https://www.reddit.com/r/emacsng/)

# emacs-ng

A new approach to Emacs - Including TypeScript, Threading, Async I/O, and WebRender.

<hr>
<p align="center">
  <a href="https://emacs-ng.github.io/emacs-ng"><strong>homepage</strong></a> •
  <a href="https://emacs-ng.github.io/emacs-ng/main-features/"><strong>features</strong></a> •
  <a href="https://emacs-ng.github.io/emacs-ng/getting-started/"><strong>getting started</strong></a> •
  <a href="https://emacs-ng.github.io/emacs-ng/using-deno/"><strong>using deno</strong></a> •
  <a href="https://emacs-ng.github.io/emacs-ng/faq"><strong>FAQ</strong></a>
</p>
<hr>

## Overview

emacs-ng is based off of the `native-comp` branch of emacs, and regularly merges
in the latest from that branch.

The last merged commit is `978afd788f` by Andrea Corallo (Thu Apr 1 2021).

## Motivation

The goal of this fork is to explore new development approaches. To accomplish
this, we aim to maintain an inclusive and innovative environment. The project is
not about replacing elisp with a more popular language like Javascript. We just
want to make emacs more approachable for people who don't like lisp as much as
we do.

Contributions are welcome from anyone and we are always happy to invite new
people to the project. We are open towards interesting ideas to make emacs
better. Our only request is that you open an issue before starting work and be
willing to take feedback from the core contributors.

## Why Emacs-ng

<<<<<<< HEAD
If you want a deep dive into our native changes, check out our [Architecture Doc: Emacs-ng Native Hacker's Handbook](https://github.com/emacs-ng/emacs-ng/blob/master/Architecture.md)

## Why JavaScript
=======
Emacs-ng is an additive native layer over emacs, bringing features like Deno's
Javascript and Async I/O environment, Mozilla's Webrender (experimental opt-in
feature), and other features in development. emacs-ng's approach is to utilize
multiple new development approaches and tools to bring Emacs to the next
level. emacs-ng is maintained by a team that loves Emacs and everything it
stands for - being totally introspectable, with a fully customizable and free
development environment. We want Emacs to be a editor 40+ years from now that
has the flexibility and design to keep up with progressive technology.
>>>>>>> 415de78e

## Why JavaScript

One of emacs-ng's primary features is integrating the [Deno
Runtime](https://deno.land/), which allows execution of JavaScript and
Typescript within Emacs. The details of that feature are listed below, however
many users would ask themselves **WHY JAVASCRIPT?** JavaScript is an extremely
dynamic language that allows for a user to inspect and control their scripting
environment. The key to note is that bringing in Deno isn't JUST JavaScript -
it's an ecosystem of powerful tools and approaches that Emacs just doesn't have
currently.

* TypeScript offers an extremely flexible typing system, that allows to user to
  have compile time control of their scripting, with the flexibility of types
  "getting out of the way" when not needed.
* Deno uses Google's v8 JavaScript engine, which features an extremely powerful
  JIT and world-class garbage collector.
* Usage of modern Async I/O utilizing Rust's Tokio library.
* Emacs-ng has WebWorker support, meaning that multiple JavaScript engines can
  be running in parallel within the editor. The only restriction is that only
  the 'main' JS Engine can directly call lisp functions.
* Emacs-ng also has WebAssembly support - compile your C module as WebAsm and
  distribute it to the world. Don't worry about packaging shared libraries or
  changing module interfaces, everything can be handled and customized by you
  the user, at the scripting layer. No need to be dependent on native
  implementation details.

### Performance

v8's world-class JIT offers the potential for large performance gains. Async I/O
from Deno, WebWorkers, and WebAsm, gives you the tools to make Emacs a smoother
and faster experience without having to install additional tools to launch as
background processes or worry about shared library versions.


## Contributing

Contributions are welcome. We try to maintain a list of "new contributor"
friendly issues tagged with "good first issue".<|MERGE_RESOLUTION|>--- conflicted
+++ resolved
@@ -40,11 +40,6 @@
 
 ## Why Emacs-ng
 
-<<<<<<< HEAD
-If you want a deep dive into our native changes, check out our [Architecture Doc: Emacs-ng Native Hacker's Handbook](https://github.com/emacs-ng/emacs-ng/blob/master/Architecture.md)
-
-## Why JavaScript
-=======
 Emacs-ng is an additive native layer over emacs, bringing features like Deno's
 Javascript and Async I/O environment, Mozilla's Webrender (experimental opt-in
 feature), and other features in development. emacs-ng's approach is to utilize
@@ -53,7 +48,6 @@
 stands for - being totally introspectable, with a fully customizable and free
 development environment. We want Emacs to be a editor 40+ years from now that
 has the flexibility and design to keep up with progressive technology.
->>>>>>> 415de78e
 
 ## Why JavaScript
 
