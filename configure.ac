--- conflicted
+++ resolved
@@ -509,7 +509,6 @@
 OPTION_DEFAULT_OFF([xwidgets],
   [enable use of xwidgets in Emacs buffers (requires gtk3 or macOS Cocoa)])
 
-<<<<<<< HEAD
 OPTION_DEFAULT_OFF([webrender],
   [enable use of webrender(written in Rust) as GUI backend on
 multiple platforms(Linux, Windows and MacOS) (experimental)])
@@ -524,8 +523,6 @@
 dnl https://lists.gnu.org/r/emacs-devel/2008-04/msg01844.html
 OPTION_DEFAULT_ON([makeinfo],[don't require makeinfo for building manuals])
 
-=======
->>>>>>> 3e133cc0
 ## Makefile.in needs the cache file name.
 AC_SUBST(cache_file)
 
