--- conflicted
+++ resolved
@@ -1,4 +1,8 @@
-<<<<<<< HEAD
+2014-06-28  Glenn Morris  <rgm@gnu.org>
+
+	* minibuf.texi (Intro to Minibuffers): Batch mode is basic.
+	(Reading a Password): Mention batch mode.  (Bug#17839)
+
 2014-06-23  Glenn Morris  <rgm@gnu.org>
 
 	* Makefile.in (%.texi): Disable implicit rules.
@@ -10,12 +14,6 @@
 	Use $<.
 	(elisp.dvi, elisp.html, elisp.pdf): Use $<.
 	(elisp.ps): New rule.
-=======
-2014-06-26  Glenn Morris  <rgm@gnu.org>
-
-	* minibuf.texi (Intro to Minibuffers): Batch mode is basic.
-	(Reading a Password): Mention batch mode.  (Bug#17839)
->>>>>>> b084415e
 
 2014-06-21  Eli Zaretskii  <eliz@gnu.org>
 
