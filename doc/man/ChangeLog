--- conflicted
+++ resolved
@@ -1,12 +1,10 @@
-<<<<<<< HEAD
+2014-10-20  Glenn Morris  <rgm@gnu.org>
+
+	* Merge in all changes up to 24.4 release.
+
 2014-09-29  Eli Zaretskii  <eliz@gnu.org>
 
 	* emacs.1: Bump version to 25.0.50.
-=======
-2014-10-20  Glenn Morris  <rgm@gnu.org>
-
-	* Version 24.4 released.
->>>>>>> d20b72d9
 
 2014-01-12  Glenn Morris  <rgm@gnu.org>
 
