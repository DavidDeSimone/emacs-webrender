--- conflicted
+++ resolved
@@ -497,13 +497,11 @@
 `erc-network-hide-list' and `erc-channel-hide-list' will only hide the
 specified message types for the respective specified targets.
 
-<<<<<<< HEAD
 *** New variable `erc-default-port-tls' used to connect to TLS IRC
 servers.
-=======
+
 ---
 *** Reconnection is now asynchronous.
->>>>>>> 12eeaa87
 
 ** Midnight-mode
 
