--- conflicted
+++ resolved
@@ -653,33 +653,6 @@
 
 (define-key esc-map "\t" 'complete-symbol)
 
-<<<<<<< HEAD
-=======
-(defun complete-symbol (arg)
-  "Perform tags completion on the text around point.
-If a tags table is loaded, call `complete-tag'.
-Otherwise, if Semantic is active, call `semantic-ia-complete-symbol'.
-
-With a prefix argument, this command does completion within
-the collection of symbols listed in the index of the manual for the
-language you are using."
-  (interactive "P")
-  (cond (arg
-	 (info-complete-symbol))
-	((or tags-table-list tags-file-name)
-	 (complete-tag))
-	((and (fboundp 'semantic-ia-complete-symbol)
-	      (fboundp 'semantic-active-p)
-	      (semantic-active-p))
-	 (semantic-ia-complete-symbol))
-        (completion-at-point-functions (completion-at-point))
-	(t
-	 (error "%s"
-		(substitute-command-keys
-		 "No completions available; use \\[visit-tags-table] \
-or \\[semantic-mode]")))))
-
->>>>>>> e54a1075
 ;; Reduce total amount of space we must allocate during this function
 ;; that we will not need to keep permanently.
 (garbage-collect)
