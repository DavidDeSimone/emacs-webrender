;;; term.el --- general command interpreter in a window stuff -*- lexical-binding: t -*-

;; Copyright (C) 1988, 1990, 1992, 1994-1995, 2001-2019 Free Software
;; Foundation, Inc.

;; Author: Per Bothner <per@bothner.com>
;; Maintainer: Dan Nicolaescu <dann@ics.uci.edu>, Per Bothner <per@bothner.com>
;; Based on comint mode written by: Olin Shivers <shivers@cs.cmu.edu>
;; Keywords: processes

;; This file is part of GNU Emacs.

;; GNU Emacs is free software: you can redistribute it and/or modify
;; it under the terms of the GNU General Public License as published by
;; the Free Software Foundation, either version 3 of the License, or
;; (at your option) any later version.

;; GNU Emacs is distributed in the hope that it will be useful,
;; but WITHOUT ANY WARRANTY; without even the implied warranty of
;; MERCHANTABILITY or FITNESS FOR A PARTICULAR PURPOSE.  See the
;; GNU General Public License for more details.

;; You should have received a copy of the GNU General Public License
;; along with GNU Emacs.  If not, see <https://www.gnu.org/licenses/>.

;; Marck 13 2001
;; Fixes for CJK support by Yong Lu <lyongu@yahoo.com>.

;; Dir/Hostname tracking and ANSI colorization by
;; Marco Melgazzi <marco@techie.com>.

;; To see what I've modified and where it came from search for '-mm'

;;; Commentary:

;; Speed considerations and a few caveats
;; --------------------------------------
;;
;; While the message passing and the colorization surely introduce some
;; overhead this has became so small that IMHO it is surely outweighed by
;; the benefits you get but, as usual, YMMV.
;;
;; Important caveat, when deciding the cursor/'gray keys' keycodes I had to
;; make a choice: on my Linux box this choice allows me to run all the
;; ncurses applications without problems but make these keys
;; incomprehensible to all the cursesX programs.  Your mileage may vary so
;; you may consider changing the default 'emulation'.  Just search for this
;; piece of code and modify it as you like:
;;
;; ;; Which would be better:  "\e[A" or "\eOA"? readline accepts either.
;; ;; For my configuration it's definitely better \eOA but YMMV.  -mm
;; ;; For example: vi works with \eOA while elm wants \e[A ...
;; (defun term-send-up    () (interactive) (term-send-raw-string "\eOA"))
;; (defun term-send-down  () (interactive) (term-send-raw-string "\eOB"))
;; (defun term-send-right () (interactive) (term-send-raw-string "\eOC"))
;; (defun term-send-left  () (interactive) (term-send-raw-string "\eOD"))
;;
;;
;; IMPORTANT: additions & changes
;; ------------------------------
;;
;;  With this enhanced ansi-term.el you will get a reliable mechanism of
;; directory/username/host tracking: the only drawback is that you will
;; have to modify your shell start-up script.  It's worth it, believe me :).
;;
;; When you rlogin/su/telnet and the account you access has a modified
;; startup script, you will be able to access the remote files as usual
;; with C-x C-f, if it's needed you will have to enter a password,
;; otherwise the file should get loaded straight away.
;;
;; This is useful even if you work only on one host: it often happens that,
;; for maintenance reasons, you have to edit files 'as root': before
;; patching term.el, I su-ed in a term.el buffer and used vi :), now I
;; simply do a C-x C-f and, via ange-ftp, the file is automatically loaded
;; 'as-root'.  ( If you don't want to enter the root password every time you
;; can put it in your .netrc: note that this is -not- advisable if you're
;; connected to the internet or if somebody else works on your workstation!)
;;
;; If you use wu-ftpd you can use some of its features to avoid root ftp
;; access to the rest of the world: just put in /etc/ftphosts something like
;;
;; # Local access
;; allow	root		127.0.0.1
;;
;; # By default nobody can't do anything
;; deny	root		*
;;
;;
;;             ----------------------------------------
;;
;;  If, instead of 'term', you call 'ansi-term', you get multiple term
;; buffers, after every new call ansi-term opens a new *ansi-term*<xx> window,
;; where <xx> is, as usual, a number...
;;
;;             ----------------------------------------
;;
;;  With the term-buffer-maximum-size you can finally decide how many
;; scrollback lines to keep: its default is 2048 but you can change it as
;; usual.
;;
;;             ----------------------------------------
;;
;;
;;  ANSI colorization should work well.  Blink, is not supported.
;;  Currently it's mapped as bold.
;;
;;             ----------------------------------------
;;
;;  TODO:
;;
;;  - Add hooks to allow raw-mode keys to be configurable
;;  - Which keys are better ? \eOA or \e[A ?
;;
;;
;;  Changes:
;;
;; V4.0 January 1997
;;
;;   - Huge reworking of the faces code: now we only have roughly 20-30
;;     faces for everything so we're even faster than the old md-term.el !
;;   - Finished removing all the J-Shell code.
;;
;;  V3.0 January 1997
;;
;;  - Now all the supportable ANSI commands work well.
;;  - Reworked a little the code: much less jsh-inspired stuff
;;
;;  V2.3 November
;;
;;  - Now all the faces are accessed through an array: much cleaner code.
;;
;;  V2.2 November 4 1996
;;
;;  - Implemented ANSI output colorization ( a bit rough but enough for
;;    color_ls )
;;
;;  - Implemented a maximum limit for the scroll buffer (stolen from
;;    comint.el)
;;
;;  v2.1 October 28 1996, first public release
;;
;;  - Some new keybindings for term-char mode ( notably home/end/...)
;;  - Directory, hostname and username tracking via ange-ftp
;;  - Multi-term capability via the ansi-term call
;;
;;  ----------------------------------------------------------------
;;  You should/could have something like this in your .emacs to take
;;  full advantage of this package
;;
;;  (add-hook 'term-mode-hook
;;  	      (function
;;  	       (lambda ()
;;  	             (setq term-prompt-regexp "^[^#$%>\n]*[#$%>] *")
;;  	             (setq-local mouse-yank-at-point t)
;;  	             (setq-local transient-mark-mode nil)
;;  	             (auto-fill-mode -1)
;;  	             (setq tab-width 8 ))))
;;
;;
;;             ----------------------------------------
;;
;;  If you want to use color ls the best setup is to have a different file
;; when you use eterm ( see above, mine is named .emacs_dircolors ).  This
;; is necessary because some terminals, rxvt for example, need non-ansi
;; hacks to work ( for example on my rxvt white is wired to fg, and to
;; obtain normal white I have to do bold-white :)
;;
;;             ----------------------------------------
;;
;;
;;  # Configuration file for the color ls utility
;;  # This file goes in the /etc directory, and must be world readable.
;;  # You can copy this file to .dir_colors in your $HOME directory to
;;  # override the system defaults.
;;
;;  # COLOR needs one of these arguments: 'tty' colorizes output to ttys, but
;;  # not pipes.  'all' adds color characters to all output.  'none' shuts
;;  # colorization off.
;;  COLOR tty
;;  OPTIONS -F
;;
;;  # Below, there should be one TERM entry for each termtype that is
;;  # colorizable
;;  TERM eterm
;;
;;  # EIGHTBIT, followed by '1' for on, '0' for off.  (8-bit output)
;;  EIGHTBIT 1
;;
;;  # Below are the color init strings for the basic file types.  A color init
;;  # string consists of one or more of the following numeric codes:
;;  # Attribute codes:
;;  # 00=none 01=bold 04=underscore 05=blink 07=reverse 08=concealed
;;  # Text color codes:
;;  # 30=black 31=red 32=green 33=yellow 34=blue 35=magenta 36=cyan 37=white
;;  # Background color codes:
;;  # 40=black 41=red 42=green 43=yellow 44=blue 45=magenta 46=cyan 47=white
;;  NORMAL 00	# global default, although everything should be something.
;;  FILE 00 		# normal file
;;  DIR 00;37 	# directory
;;  LINK 00;36 	# symbolic link
;;  FIFO 00;37	# pipe
;;  SOCK 40;35	# socket
;;  BLK 33;01	# block device driver
;;  CHR 33;01 	# character device driver
;;
;;  # This is for files with execute permission:
;;  EXEC 00;32
;;
;;  # List any file extensions like '.gz' or '.tar' that you would like ls
;;  # to colorize below.  Put the extension, a space, and the color init
;;  # string.  (and any comments you want to add after a '#')
;;  .tar 01;33 # archives or compressed
;;  .tgz 01;33
;;  .arj 01;33
;;  .taz 01;33
;;  .lzh 01;33
;;  .zip 01;33
;;  .z   01;33
;;  .Z   01;33
;;  .gz  01;33
;;  .jpg 01;35 # image formats
;;  .gif 01;35
;;  .bmp 01;35
;;  .xbm 01;35
;;  .xpm 01;35
;;
;;
;;             ----------------------------------------
;;
;;  Notice: for directory/host/user tracking you need to have something
;; like this in your shell startup script (this is for a POSIXish shell
;; like Bash but should be quite easy to port to other shells).
;;
;; For troubleshooting in Bash, you can check the definition of the
;; custom functions with the "type" command.  e.g. "type cd".  If you
;; do not see the expected definition from the config below, then the
;; directory tracking will not work.
;;
;;             ----------------------------------------
;;
;;	# Set HOSTNAME if not already set.
;;	: ${HOSTNAME=$(uname -n)}
;;
;;	# su does not change this but I'd like it to
;;	USER=$(whoami)
;;
;;	# ...
;;
;;	case $TERM in
;;	    eterm*)
;;
;;		printf '%s\n' \
;;		 -------------------------------------------------------------- \
;;		 "Hello $USER" \
;;		 "Today is $(date)" \
;;		 "We are on $HOSTNAME running $(uname) under Emacs term mode" \
;;		 --------------------------------------------------------------
;;
;;		# The \033 stands for ESC.
;;		# There is a space between "AnSiT?" and $whatever.
;;
;;		cd()    { command cd    "$@"; printf '\033AnSiTc %s\n' "$PWD"; }
;;		pushd() { command pushd "$@"; printf '\033AnSiTc %s\n' "$PWD"; }
;;		popd()  { command popd  "$@"; printf '\033AnSiTc %s\n' "$PWD"; }
;;
;;		printf '\033AnSiTc %s\n' "$PWD"
;;		printf '\033AnSiTh %s\n' "$HOSTNAME"
;;		printf '\033AnSiTu %s\n' "$USER"
;;
;;		# Use custom dircolors in term buffers.
;;		# eval $(dircolors $HOME/.emacs_dircolors)
;;	esac
;;
;;	# ...
;;
;;

;;; Original Commentary:
;; ---------------------

;; The changelog is at the end of this file.

;; Please send me bug reports, bug fixes, and extensions, so that I can
;; merge them into the master source.
;;     - Per Bothner (bothner@cygnus.com)


;; Brief Command Documentation:
;;============================================================================
;; Term Mode Commands: (common to all derived modes, like cmushell & cmulisp
;; mode)
;;
;; m-p	    term-previous-input    	  Cycle backwards in input history
;; m-n	    term-next-input  	    	  Cycle forwards
;; m-r     term-previous-matching-input  Previous input matching a regexp
;; m-s     comint-next-matching-input      Next input that matches
;; return  term-send-input
;; c-c c-a term-bol                      Beginning of line; skip prompt.
;; c-d	    term-delchar-or-maybe-eof     Delete char unless at end of buff.
;; c-c c-u term-kill-input	    	    ^u
;; c-c c-w backward-kill-word    	    ^w
;; c-c c-c term-interrupt-subjob 	    ^c
;; c-c c-z term-stop-subjob	    	    ^z
;; c-c c-\ term-quit-subjob	    	    ^\
;; c-c c-o term-kill-output		    Delete last batch of process output
;; c-c c-r term-show-output		    Show last batch of process output
;; c-c c-h term-dynamic-list-input-ring  List input history
;;
;; Not bound by default in term-mode
;; term-send-invisible			Read a line w/o echo, and send to proc
;; (These are bound in shell-mode)
;; term-dynamic-complete		Complete filename at point.
;; term-dynamic-list-completions	List completions in help buffer.
;; term-replace-by-expanded-filename	Expand and complete filename at point;
;;					replace with expanded/completed name.
;; term-kill-subjob			No mercy.
;; term-show-maximum-output            Show as much output as possible.
;; term-continue-subjob		Send CONT signal to buffer's process
;;					group.  Useful if you accidentally
;;					suspend your process (with C-c C-z).

;; term-mode-hook is the term mode hook.  Basically for your keybindings.
;; term-load-hook is run after loading in this package.

;;; Code:

;; This is passed to the inferior in the EMACS environment variable,
;; so it is important to increase it if there are protocol-relevant changes.
(defconst term-protocol-version "0.96")

(eval-when-compile (require 'ange-ftp))
(eval-when-compile (require 'cl-lib))
(require 'ring)
(require 'ehelp)
(require 'comint) ; Password regexp.

(declare-function ring-empty-p "ring" (ring))
(declare-function ring-ref "ring" (ring index))
(declare-function ring-insert-at-beginning "ring" (ring item))
(declare-function ring-length "ring" (ring))
(declare-function ring-insert "ring" (ring item))

(defgroup term nil
  "General command interpreter in a window."
  :group 'processes)


;;; Buffer Local Variables:
;;============================================================================
;; Term mode buffer local variables:
;;     term-prompt-regexp    - string       term-bol uses to match prompt.
;;     term-delimiter-argument-list - list  For delimiters and arguments
;;     term-last-input-start - marker       Handy if inferior always echoes
;;     term-last-input-end   - marker       For term-kill-output command
;; For the input history mechanism:
(defvar term-input-ring-size 32 "Size of input history ring.")
;;     term-input-ring-size  - integer
;;     term-input-ring       - ring
;;     term-input-ring-index - number           ...
;;     term-input-autoexpand - symbol           ...
;;     term-input-ignoredups - boolean          ...
;;     term-last-input-match - string           ...
;;     term-dynamic-complete-functions - hook   For the completion mechanism
;;     term-completion-fignore - list           ...
;;     term-get-old-input    - function     Hooks for specific
;;     term-input-filter-functions - hook     process-in-a-buffer
;;     term-input-filter     - function         modes.
;;     term-input-send	- function
;;     term-scroll-to-bottom-on-output - symbol ...
;;     term-scroll-show-maximum-output - boolean...
(defvar term-height)                    ; Number of lines in window.
(defvar term-width)                     ; Number of columns in window.
(defvar term-home-marker) ; Marks the "home" position for cursor addressing.
(defvar term-saved-home-marker nil
  "When using alternate sub-buffer,
contains saved term-home-marker from original sub-buffer.")
(defvar term-start-line-column 0
  "(current-column) at start of screen line, or nil if unknown.")
(defvar term-current-column 0 "If non-nil, is cache for (current-column).")
(defvar term-current-row 0
  "Current vertical row (relative to home-marker) or nil if unknown.")
(defvar term-insert-mode nil)
(defvar term-vertical-motion)
(defvar term-do-line-wrapping nil
  "Last character was a graphic in the last column.
If next char is graphic, first move one column right
\(and line warp) before displaying it.
This emulates (more or less) the behavior of xterm.")
(defvar term-kill-echo-list nil
  "A queue of strings whose echo we want suppressed.")
(defvar term-terminal-undecoded-bytes nil)
(defvar term-current-face 'term)
(defvar-local term-scroll-start 0
  "Top-most line (inclusive) of the scrolling region.
`term-scroll-start' must be in the range [0,term-height).  In addition, its
value has to be smaller than `term-scroll-end', i.e. one line scroll regions are
not allowed.")
(defvar-local term-scroll-end nil
  "Bottom-most line (inclusive) of the scrolling region.
`term-scroll-end' must be in the range [0,term-height).  In addition, its
value has to be greater than `term-scroll-start', i.e. one line scroll regions are
not allowed.")
(defvar term-pager-count nil
  "Number of lines before we need to page; if nil, paging is disabled.")
(defvar term-saved-cursor nil)
(define-obsolete-variable-alias 'term-command-hook
  'term-command-function "27.1")
(defvar term-command-function #'term-command-hook)
(defvar term-log-buffer nil)
(defvar term-scroll-with-delete nil
  "If t, forward scrolling should be implemented by delete to
top-most line(s); and if nil, scrolling should be implemented
by moving term-home-marker.  It is set to t if there is a
\(non-default) scroll-region OR the alternate buffer is used.")
(defvar term-pending-delete-marker) ; New user input in line mode
       ; needs to be deleted, because it gets echoed by the inferior.
       ; To reduce flicker, we defer the delete until the next output.
(defvar term-old-mode-map nil "Saves the old keymap when in char mode.")
(defvar term-old-mode-line-format) ; Saves old mode-line-format while paging.
(defvar term-pager-old-local-map nil "Saves old keymap while paging.")
(defvar term-pager-old-filter) ; Saved process-filter while paging.
(defvar-local term-line-mode-buffer-read-only nil
  "The `buffer-read-only' state to set in `term-line-mode'.")

(defcustom explicit-shell-file-name nil
  "If non-nil, is file name to use for explicitly requested inferior shell."
  :type '(choice (const nil) file)
  :group 'term)

(defvar term-prompt-regexp "^"
  "Regexp to recognize prompts in the inferior process.
Defaults to \"^\", the null string at BOL.

Good choices:
  Canonical Lisp: \"^[^> \\n]*>+:? *\" (Lucid, franz, kcl, T, cscheme, oaklisp)
  Lucid Common Lisp: \"^\\\\(>\\\\|\\\\(->\\\\)+\\\\) *\"
  franz: \"^\\\\(->\\\\|<[0-9]*>:\\\\) *\"
  kcl: \"^>+ *\"
  shell: \"^[^#$%>\\n]*[#$%>] *\"
  T: \"^>+ *\"

This is a good thing to set in mode hooks.")

(defvar term-delimiter-argument-list ()
  "List of characters to recognize as separate arguments in input.
Strings comprising a character in this list will separate the arguments
surrounding them, and also be regarded as arguments in their own right
\(unlike whitespace).  See `term-arguments'.
Defaults to the empty list.

For shells, a good value is (?\\| ?& ?< ?> ?\\( ?\\) ?\\;).

This is a good thing to set in mode hooks.")

(defcustom term-input-autoexpand nil
  "If non-nil, expand input command history references on completion.
This mirrors the optional behavior of tcsh (its autoexpand and histlit).

If the value is `input', then the expansion is seen on input.
If the value is `history', then the expansion is only when inserting
into the buffer's input ring.  See also `term-magic-space' and
`term-dynamic-complete'.

This variable is buffer-local."
  :type '(choice (const nil) (const t) (const input) (const history))
  :group 'term)

(defcustom term-input-ignoredups nil
  "If non-nil, don't add input matching the last on the input ring.
This mirrors the optional behavior of bash.

This variable is buffer-local."
  :type 'boolean
  :group 'term)

(defcustom term-input-ring-file-name nil
  "If non-nil, name of the file to read/write input history.
See also `term-read-input-ring' and `term-write-input-ring'.

This variable is buffer-local, and is a good thing to set in mode hooks."
  :type 'boolean
  :group 'term)

(defcustom term-char-mode-buffer-read-only t
  "If non-nil, only the process filter may modify the buffer in char mode.

A non-nil value makes the buffer read-only in `term-char-mode',
which prevents editing commands from making the buffer state
inconsistent with the state of the terminal understood by the
inferior process.  Only the process filter is allowed to make
changes to the buffer.

Customize this option to nil if you want the previous behavior."
  :version "26.1"
  :type 'boolean
  :group 'term)

(defcustom term-char-mode-point-at-process-mark t
  "If non-nil, keep point at the process mark in char mode.

A non-nil value causes point to be moved to the current process
mark after each command in `term-char-mode' (provided that the
pre-command point position was also at the process mark).  This
prevents commands that move point from making the buffer state
inconsistent with the state of the terminal understood by the
inferior process.

Mouse events are not affected, so moving point and selecting text
is still possible in char mode via the mouse, after which other
commands can be invoked on the mouse-selected point or region,
until the process filter (or user) moves point to the process
mark once again.

Customize this option to nil if you want the previous behavior."
  :version "26.1"
  :type 'boolean
  :group 'term)

(defcustom term-scroll-to-bottom-on-output nil
  "Controls whether interpreter output causes window to scroll.
If nil, then do not scroll.  If t or `all', scroll all windows showing buffer.
If `this', scroll only the selected window.
If `others', scroll only those that are not the selected window.

The default is nil.

See variable `term-scroll-show-maximum-output'.
This variable is buffer-local."
  :type 'boolean
  :group 'term)

(defcustom term-scroll-show-maximum-output nil
  "Controls how interpreter output causes window to scroll.
If non-nil, then show the maximum output when the window is scrolled.

See variable `term-scroll-to-bottom-on-output'.
This variable is buffer-local."
  :type 'boolean
  :group 'term)

(defcustom term-suppress-hard-newline nil
  "Non-nil means interpreter should not break long lines with newlines.
This means text can automatically reflow if the window is resized."
  :version "24.4"
  :type 'boolean
  :group 'term)
(make-obsolete-variable 'term-suppress-hard-newline nil
                        "27.1")

;; Where gud-display-frame should put the debugging arrow.  This is
;; set by the marker-filter, which scans the debugger's output for
;; indications of the current pc.
(defvar term-pending-frame nil)

;;; Here are the per-interpreter hooks.
(defvar term-get-old-input (function term-get-old-input-default)
  "Function that submits old text in term mode.
This function is called when return is typed while the point is in old text.
It returns the text to be submitted as process input.  The default is
`term-get-old-input-default', which grabs the current line, and strips off
leading text matching `term-prompt-regexp'.")

(defvar term-dynamic-complete-functions
  '(term-replace-by-expanded-history term-dynamic-complete-filename)
  "List of functions called to perform completion.
Functions should return non-nil if completion was performed.
See also `term-dynamic-complete'.

This is a good thing to set in mode hooks.")

(defvar term-input-filter
  (function (lambda (str) (not (string-match "\\`\\s *\\'" str))))
  "Predicate for filtering additions to input history.
Only inputs answering true to this function are saved on the input
history list.  Default is to save anything that isn't all whitespace.")

(defvar term-input-filter-functions '()
  "Functions to call before input is sent to the process.
These functions get one argument, a string containing the text to send.

This variable is buffer-local.")

(defvar term-input-sender #'term-simple-send
  "Function to actually send to PROCESS the STRING submitted by user.
Usually this is just `term-simple-send', but if your mode needs to
massage the input string, this is your hook.  This is called from
the user command `term-send-input'.  `term-simple-send' just sends
the string plus a newline.")

(defcustom term-eol-on-send t
  "Non-nil means go to the end of the line before sending input.
See `term-send-input'."
  :type 'boolean
  :group 'term)

(defcustom term-mode-hook '()
  "Called upon entry into term mode.
This is run before the process is cranked up."
  :type 'hook
  :group 'term)

(defcustom term-exec-hook '()
  "Called each time a process is exec'd by `term-exec'.
This is called after the process is cranked up.  It is useful for things that
must be done each time a process is executed in a term mode buffer (e.g.,
`set-process-query-on-exit-flag').  In contrast, `term-mode-hook' is only
executed once, when the buffer is created."
  :type 'hook
  :group 'term)

(defvar term-mode-map
  (let ((map (make-sparse-keymap)))
    (define-key map "\ep" 'term-previous-input)
    (define-key map "\en" 'term-next-input)
    (define-key map "\er" 'term-previous-matching-input)
    (define-key map "\es" 'term-next-matching-input)
    (unless (featurep 'xemacs)
      (define-key map [?\A-\M-r]
	'term-previous-matching-input-from-input)
      (define-key map [?\A-\M-s] 'term-next-matching-input-from-input))
    (define-key map "\e\C-l" 'term-show-output)
    (define-key map "\C-m" 'term-send-input)
    (define-key map "\C-d" 'term-delchar-or-maybe-eof)
    (define-key map "\C-c\C-a" 'term-bol)
    (define-key map "\C-c\C-u" 'term-kill-input)
    (define-key map "\C-c\C-w" 'backward-kill-word)
    (define-key map "\C-c\C-c" 'term-interrupt-subjob)
    (define-key map "\C-c\C-z" 'term-stop-subjob)
    (define-key map "\C-c\C-\\" 'term-quit-subjob)
    (define-key map "\C-c\C-m" 'term-copy-old-input)
    (define-key map "\C-c\C-o" 'term-kill-output)
    (define-key map "\C-c\C-r" 'term-show-output)
    (define-key map "\C-c\C-e" 'term-show-maximum-output)
    (define-key map "\C-c\C-l" 'term-dynamic-list-input-ring)
    (define-key map "\C-c\C-n" 'term-next-prompt)
    (define-key map "\C-c\C-p" 'term-previous-prompt)
    (define-key map "\C-c\C-d" 'term-send-eof)
    (define-key map "\C-c\C-k" 'term-char-mode)
    (define-key map "\C-c\C-j" 'term-line-mode)
    (define-key map "\C-c\C-q" 'term-pager-toggle)
    ;; completion: (line mode only)
    (easy-menu-define nil map "Complete menu for Term mode."
      '("Complete"
        ["Complete Before Point" term-dynamic-complete t]
        ["Complete File Name" term-dynamic-complete-filename t]
        ["File Completion Listing" term-dynamic-list-filename-completions t]
        ["Expand File Name" term-replace-by-expanded-filename t]))
    ;; Input history: (line mode only)
    (easy-menu-define nil map "In/Out menu for Term mode."
      '("In/Out"
        ["Expand History Before Point" term-replace-by-expanded-history
         term-input-autoexpand]
        ["List Input History" term-dynamic-list-input-ring t]
        ["Previous Input" term-previous-input t]
        ["Next Input" term-next-input t]
        ["Previous Matching Current Input"
          term-previous-matching-input-from-input t]
        ["Next Matching Current Input" term-next-matching-input-from-input t]
        ["Previous Matching Input..." term-previous-matching-input t]
        ["Next Matching Input..." term-next-matching-input t]
        ["Backward Matching Input..." term-backward-matching-input t]
        ["Forward Matching Input..." term-forward-matching-input t]
        ["Copy Old Input" term-copy-old-input t]
        ["Kill Current Input" term-kill-input t]
        ["Show Current Output Group" term-show-output t]
        ["Show Maximum Output" term-show-maximum-output t]
        ["Backward Output Group" term-previous-prompt t]
        ["Forward Output Group" term-next-prompt t]
        ["Kill Current Output Group" term-kill-output t]))
    map)
  "Keymap for Term mode.")

(defvar term-escape-char nil
  "Escape character for char sub-mode of term mode.
Do not change it directly; use `term-set-escape-char' instead.")

(defvar term-pager-break-map
  (let ((map (make-keymap)))
    ;; (dotimes (i 128)
    ;;   (define-key map (make-string 1 i) 'term-send-raw))
    (define-key map "\e" (lookup-key (current-global-map) "\e"))
    (define-key map "\C-x" (lookup-key (current-global-map) "\C-x"))
    (define-key map "\C-u" (lookup-key (current-global-map) "\C-u"))
    (define-key map " " 'term-pager-page)
    (define-key map "\r" 'term-pager-line)
    (define-key map "?" 'term-pager-help)
    (define-key map "h" 'term-pager-help)
    (define-key map "b" 'term-pager-back-page)
    (define-key map "\177" 'term-pager-back-line)
    (define-key map "q" 'term-pager-discard)
    (define-key map "D" 'term-pager-disable)
    (define-key map "<" 'term-pager-bob)
    (define-key map ">" 'term-pager-eob)
    map)
  "Keymap used in Term pager mode.")

(defvar term-ptyp t
  "True if communications via pty; false if by pipe.  Buffer local.
This is to work around a bug in Emacs process signaling.")

(defvar term-last-input-match ""
  "Last string searched for by term input history search, for defaulting.
Buffer local variable.")

(defvar term-input-ring nil)
(defvar term-last-input-start)
(defvar term-last-input-end)
(defvar term-input-ring-index nil
  "Index of last matched history element.")
(defvar term-matching-input-from-input-string ""
  "Input previously used to match input history.")
; This argument to set-process-filter disables reading from the process,
; assuming this is Emacs 19.20 or newer.
(defvar term-pager-filter t)

(put 'term-input-ring 'permanent-local t)
(put 'term-input-ring-index 'permanent-local t)
(put 'term-input-autoexpand 'permanent-local t)
(put 'term-input-filter-functions 'permanent-local t)
(put 'term-scroll-to-bottom-on-output 'permanent-local t)
(put 'term-scroll-show-maximum-output 'permanent-local t)
(put 'term-ptyp 'permanent-local t)

(defmacro term-in-char-mode () '(eq (current-local-map) term-raw-map))
(defmacro term-in-line-mode () '(not (term-in-char-mode)))
;; True if currently doing PAGER handling.
(defmacro term-pager-enabled () 'term-pager-count)
(defmacro term-handling-pager () 'term-pager-old-local-map)
(defmacro term-using-alternate-sub-buffer () 'term-saved-home-marker)

;; Let's silence the byte-compiler -mm
(defvar term-ansi-at-host nil)
(defvar term-ansi-at-dir nil)
(defvar term-ansi-at-user nil)
(defvar term-ansi-at-message nil)
(defvar term-ansi-at-save-user nil)
(defvar term-ansi-at-save-pwd nil)
(defvar term-ansi-at-save-anon nil)
(defvar term-ansi-current-bold nil)
(defvar term-ansi-current-color 0)
(defvar term-ansi-face-already-done nil)
(defvar term-ansi-current-bg-color 0)
(defvar term-ansi-current-underline nil)
(defvar term-ansi-current-reverse nil)
(defvar term-ansi-current-invisible nil)

;;; Faces
(defvar ansi-term-color-vector
  [term
   term-color-black
   term-color-red
   term-color-green
   term-color-yellow
   term-color-blue
   term-color-magenta
   term-color-cyan
   term-color-white])

(defcustom term-default-fg-color nil
  "If non-nil, default color for foreground in Term mode."
  :group 'term
  :type '(choice (const nil) (string :tag "color")))
(make-obsolete-variable 'term-default-fg-color "use the face `term' instead."
                        "24.3")

(defcustom term-default-bg-color nil
  "If non-nil, default color for foreground in Term mode."
  :group 'term
  :type '(choice (const nil) (string :tag "color")))
(make-obsolete-variable 'term-default-bg-color "use the face `term' instead."
                        "24.3")

(defface term
  `((t
     :foreground ,term-default-fg-color
     :background ,term-default-bg-color
     :inherit default))
  "Default face to use in Term mode."
  :group 'term)

(defface term-bold
  '((t :bold t))
  "Default face to use for bold text."
  :group 'term)

(defface term-underline
  '((t :underline t))
  "Default face to use for underlined text."
  :group 'term)

(defface term-color-black
  '((t :foreground "black" :background "black"))
  "Face used to render black color code."
  :group 'term)

(defface term-color-red
  '((t :foreground "red3" :background "red3"))
  "Face used to render red color code."
  :group 'term)

(defface term-color-green
  '((t :foreground "green3" :background "green3"))
  "Face used to render green color code."
  :group 'term)

(defface term-color-yellow
  '((t :foreground "yellow3" :background "yellow3"))
  "Face used to render yellow color code."
  :group 'term)

(defface term-color-blue
  '((t :foreground "blue2" :background "blue2"))
  "Face used to render blue color code."
  :group 'term)

(defface term-color-magenta
  '((t :foreground "magenta3" :background "magenta3"))
  "Face used to render magenta color code."
  :group 'term)

(defface term-color-cyan
  '((t :foreground "cyan3" :background "cyan3"))
  "Face used to render cyan color code."
  :group 'term)

(defface term-color-white
  '((t :foreground "white" :background "white"))
  "Face used to render white color code."
  :group 'term)

;; Inspiration came from comint.el -mm
(defcustom term-buffer-maximum-size 2048
  "The maximum size in lines for term buffers.
Term buffers are truncated from the top to be no greater than this number.
Notice that a setting of 0 means \"don't truncate anything\".  This variable
is buffer-local."
  :group 'term
  :type 'integer)

;; Set up term-raw-map, etc.

(defvar term-raw-map
  (let* ((map (make-keymap))
         (esc-map (make-keymap))
         (i 0))
    (while (< i 128)
      (define-key map (make-string 1 i) 'term-send-raw)
      ;; Avoid O and [. They are used in escape sequences for various keys.
      (unless (or (eq i ?O) (eq i 91))
        (define-key esc-map (make-string 1 i) 'term-send-raw-meta))
      (setq i (1+ i)))
    (define-key map [remap self-insert-command] 'term-send-raw)
    (define-key map "\e" esc-map)

    ;; Added nearly all the 'gray keys' -mm

    (if (featurep 'xemacs)
        (define-key map [button2] 'term-mouse-paste)
      (define-key map [mouse-2] 'term-mouse-paste))
    (define-key map [up] 'term-send-up)
    (define-key map [down] 'term-send-down)
    (define-key map [right] 'term-send-right)
    (define-key map [left] 'term-send-left)
    (define-key map [C-up] 'term-send-ctrl-up)
    (define-key map [C-down] 'term-send-ctrl-down)
    (define-key map [C-right] 'term-send-ctrl-right)
    (define-key map [C-left] 'term-send-ctrl-left)
    (define-key map [delete] 'term-send-del)
    (define-key map [deletechar] 'term-send-del)
    (define-key map [backspace] 'term-send-backspace)
    (define-key map [home] 'term-send-home)
    (define-key map [end] 'term-send-end)
    (define-key map [insert] 'term-send-insert)
    (define-key map [S-prior] 'scroll-down)
    (define-key map [S-next] 'scroll-up)
    (define-key map [S-insert] 'term-paste)
    (define-key map [prior] 'term-send-prior)
    (define-key map [next] 'term-send-next)
    (define-key map [xterm-paste] #'term--xterm-paste)
    map)
  "Keyboard map for sending characters directly to the inferior process.")

(easy-menu-define term-terminal-menu
  (list term-mode-map term-raw-map term-pager-break-map)
  "Terminal menu for Term mode."
  '("Terminal"
    ["Line mode" term-line-mode :active (term-in-char-mode)
     :help "Switch to line (cooked) sub-mode of term mode"]
    ["Character mode" term-char-mode :active (term-in-line-mode)
     :help "Switch to char (raw) sub-mode of term mode"]
    ["Paging" term-pager-toggle :style toggle :selected term-pager-count
     :help "Toggle paging feature"]))

(easy-menu-define term-signals-menu
  (list term-mode-map term-raw-map term-pager-break-map)
  "Signals menu for Term mode."
  '("Signals"
    ["BREAK" term-interrupt-subjob :active t
     :help "Interrupt the current subjob"]
    ["STOP" term-stop-subjob :active t :help "Stop the current subjob"]
    ["CONT" term-continue-subjob :active t
     :help "Send CONT signal to process buffer's process group"]
    ["QUIT" term-quit-subjob :active t
     :help "Send quit signal to the current subjob"]
    ["KILL" term-kill-subjob :active t
     :help "Send kill signal to the current subjob"]
    ["EOF" term-send-eof :active t
     :help "Send an EOF to the current buffer's process"]))

(easy-menu-define term-pager-menu term-pager-break-map
  "Menu for Term pager mode."
  '("More pages?"
    ["1 page forwards" term-pager-page t]
    ["1 page backwards" term-pager-back-page t]
    ["1 line backwards" term-pager-back-line t]
    ["1 line forwards" term-pager-line t]
    ["Goto to beginning" term-pager-bob t]
    ["Goto to end" term-pager-eob t]
    ["Discard remaining output" term-pager-discard t]
    ["Disable paging" term-pager-toggle t]
    ["Help" term-pager-help t]))

(defvar term-raw-escape-map
  (let ((map (make-sparse-keymap)))
    (set-keymap-parent map 'Control-X-prefix)
    ;; Define standard bindings in term-raw-escape-map.
    (define-key map "\C-v" (lookup-key (current-global-map) "\C-v"))
    (define-key map "\C-u" (lookup-key (current-global-map) "\C-u"))
    (define-key map "\C-q" 'term-pager-toggle)
    ;; The keybinding for term-char-mode is needed by the menubar code.
    (define-key map "\C-k" 'term-char-mode)
    (define-key map "\C-j" 'term-line-mode)
    ;; It's convenient to have execute-extended-command here.
    (define-key map [?\M-x] 'execute-extended-command)
    map))

(defun term-set-escape-char (key)
  "Change `term-escape-char' and keymaps that depend on it."
  (when term-escape-char
    ;; Undo previous term-set-escape-char.
    (define-key term-raw-map term-escape-char 'term-send-raw))
  (setq term-escape-char (if (vectorp key) key (vector key)))
  (define-key term-raw-map term-escape-char term-raw-escape-map)
  ;; FIXME: If we later call term-set-escape-char again with another key,
  ;; we should undo this binding.
  (define-key term-raw-escape-map term-escape-char 'term-send-raw))

(term-set-escape-char (or term-escape-char ?\C-c))


(put 'term-mode 'mode-class 'special)


;; Use this variable as a display table for `term-mode'.
(defvar term-display-table
  (let ((dt (or (copy-sequence standard-display-table)
		(make-display-table)))
        i)
    ;; avoid changing the display table for ^J
    (setq i 0)
    (while (< i 10)
      (aset dt i (vector i))
      (setq i (1+ i)))
    (setq i 11)
    (while (< i 32)
      (aset dt i (vector i))
      (setq i (1+ i)))
    (setq i 128)
    (while (< i 256)
      (aset dt i (vector i))
      (setq i (1+ i)))
    dt))

(defun term-ansi-reset ()
  (setq term-current-face 'term)
  (setq term-ansi-current-underline nil)
  (setq term-ansi-current-bold nil)
  (setq term-ansi-current-reverse nil)
  (setq term-ansi-current-color 0)
  (setq term-ansi-current-invisible nil)
  ;; Stefan thought this should be t, but could not remember why.
  ;; Setting it to t seems to cause bug#11785.  Setting it to nil
  ;; again to see if there are other consequences...
  (setq term-ansi-face-already-done nil)
  (setq term-ansi-current-bg-color 0))

(define-derived-mode term-mode fundamental-mode "Term"
  "Major mode for interacting with an inferior interpreter.
The interpreter name is same as buffer name, sans the asterisks.

There are two submodes: line mode and char mode.  By default, you are
in char mode.  In char sub-mode, each character (except
`term-escape-char') is sent immediately to the subprocess.
The escape character is equivalent to the usual meaning of C-x.

In line mode, you send a line of input at a time; use
\\[term-send-input] to send.

In line mode, this maintains an input history of size
`term-input-ring-size', and you can access it with the commands
\\[term-next-input], \\[term-previous-input], and
\\[term-dynamic-list-input-ring].  Input ring history expansion can be
achieved with the commands \\[term-replace-by-expanded-history] or
\\[term-magic-space].  Input ring expansion is controlled by the
variable `term-input-autoexpand', and addition is controlled by the
variable `term-input-ignoredups'.

Input to, and output from, the subprocess can cause the window to scroll to
the end of the buffer.  See variables `term-scroll-to-bottom-on-input',
and `term-scroll-to-bottom-on-output'.

If you accidentally suspend your process, use \\[term-continue-subjob]
to continue it.

This mode can be customized to create specific modes for running
particular subprocesses.  This can be done by setting the hooks
`term-input-filter-functions', `term-input-filter',
`term-input-sender' and `term-get-old-input' to appropriate functions,
and the variable `term-prompt-regexp' to the appropriate regular
expression.

Commands in raw mode:

\\{term-raw-map}

Commands in line mode:

\\{term-mode-map}

Entry to this mode runs the hooks on `term-mode-hook'."
  ;; we do not want indent to sneak in any tabs
  (setq indent-tabs-mode nil)
  (setq buffer-display-table term-display-table)
  (set (make-local-variable 'term-home-marker) (copy-marker 0))
  (set (make-local-variable 'term-height) (floor (window-screen-lines)))
  (set (make-local-variable 'term-width) (window-max-chars-per-line))
  (set (make-local-variable 'term-last-input-start) (make-marker))
  (set (make-local-variable 'term-last-input-end) (make-marker))
  (set (make-local-variable 'term-last-input-match) "")

  ;; These local variables are set to their local values:
  (make-local-variable 'term-saved-home-marker)
  (make-local-variable 'term-saved-cursor)
  (make-local-variable 'term-prompt-regexp)
  (make-local-variable 'term-input-ring-size)
  (make-local-variable 'term-input-ring)
  (make-local-variable 'term-input-ring-file-name)
  (make-local-variable 'term-input-ring-index)
  (unless term-input-ring
    (setq term-input-ring (make-ring term-input-ring-size)))

  ;; I'm not sure these saves are necessary but, since I
  ;; haven't tested the whole thing on a net connected machine with
  ;; a properly configured ange-ftp, I've decided to be conservative
  ;; and put them in. -mm

  (set (make-local-variable 'term-ansi-at-host) (system-name))
  (set (make-local-variable 'term-ansi-at-dir) default-directory)
  (set (make-local-variable 'term-ansi-at-message) nil)

  ;; For user tracking purposes -mm
  (make-local-variable 'ange-ftp-default-user)
  (make-local-variable 'ange-ftp-default-password)
  (make-local-variable 'ange-ftp-generate-anonymous-password)

  ;; You may want to have different scroll-back sizes -mm
  (make-local-variable 'term-buffer-maximum-size)

  ;; Of course these have to be buffer-local -mm
  (make-local-variable 'term-ansi-current-bold)
  (make-local-variable 'term-ansi-current-color)
  (make-local-variable 'term-ansi-face-already-done)
  (make-local-variable 'term-ansi-current-bg-color)
  (make-local-variable 'term-ansi-current-underline)
  (make-local-variable 'term-ansi-current-reverse)
  (make-local-variable 'term-ansi-current-invisible)

  (make-local-variable 'term-terminal-undecoded-bytes)

  (make-local-variable 'term-do-line-wrapping)
  (make-local-variable 'term-kill-echo-list)
  (make-local-variable 'term-start-line-column)
  (make-local-variable 'term-current-column)
  (make-local-variable 'term-current-row)
  (make-local-variable 'term-log-buffer)
  (make-local-variable 'term-pager-count)
  (make-local-variable 'term-pager-old-local-map)
  (make-local-variable 'term-old-mode-map)
  (make-local-variable 'term-insert-mode)
  (make-local-variable 'term-completion-fignore)
  (make-local-variable 'term-get-old-input)
  (make-local-variable 'term-matching-input-from-input-string)
  (make-local-variable 'term-input-autoexpand)
  (make-local-variable 'term-input-ignoredups)
  (make-local-variable 'term-delimiter-argument-list)
  (make-local-variable 'term-input-filter)
  (make-local-variable 'term-input-sender)
  (make-local-variable 'term-eol-on-send)
  (make-local-variable 'term-scroll-to-bottom-on-output)
  (make-local-variable 'term-scroll-show-maximum-output)
  (make-local-variable 'term-ptyp)
  (set (make-local-variable 'term-vertical-motion) 'vertical-motion)
  (set (make-local-variable 'term-pending-delete-marker) (make-marker))
  (make-local-variable 'term-current-face)
  (term-ansi-reset)
  (set (make-local-variable 'term-pending-frame) nil)
  ;; Cua-mode's keybindings interfere with the term keybindings, disable it.
  (set (make-local-variable 'cua-mode) nil)

  (set (make-local-variable 'font-lock-defaults) '(nil t))

  (add-function :filter-return
                (local 'filter-buffer-substring-function)
                #'term--filter-buffer-substring)
  (add-function :filter-return
                (local 'window-adjust-process-window-size-function)
                (lambda (size)
                  (when size
                    (term-reset-size (cdr size) (car size)))
                  size)
                '((name . term-maybe-reset-size)))

  (add-hook 'read-only-mode-hook #'term-line-mode-buffer-read-only-update nil t)

  (term--reset-scroll-region)

  (easy-menu-add term-terminal-menu)
  (easy-menu-add term-signals-menu)
  (or term-input-ring
      (setq term-input-ring (make-ring term-input-ring-size)))
  (term-update-mode-line))

(defun term--remove-fake-newlines ()
  (goto-char (point-min))
  (let (fake-newline)
    (while (setq fake-newline (next-single-property-change (point)
                                                           'term-line-wrap))
      (goto-char fake-newline)
      (cl-assert (eq ?\n (char-after)))
      (let ((inhibit-read-only t))
        (delete-char 1)))))

(defun term--last-line ()
  (1- term-height))

(defun term--filter-buffer-substring (content)
  (with-temp-buffer
    (insert content)
    (term--remove-fake-newlines)
    (buffer-string)))

(defun term--unwrap-visible-long-lines (width)
  ;; Unwrap lines longer than width using fake newlines.  Only do it
  ;; for lines that are currently visible (i.e. following the home
  ;; marker).  Invisible lines don't have to be unwrapped since they
  ;; are unreachable using the cursor movement anyway.  Not having to
  ;; unwrap the entire buffer means the runtime of this function is
  ;; bounded by the size of the screen instead of the buffer size.

  (save-excursion
    ;; We will just assume that our accounting for the home marker is
    ;; correct, i.e. programs will not try to reach any position
    ;; earlier than this marker.
    (goto-char term-home-marker)

    (move-to-column width)
    (while (not (eobp))
      (if (eolp)
          (forward-char)
        (let ((inhibit-read-only t))
          (term-unwrap-line)))
      (move-to-column width))))

(defun term-reset-size (height width)
  (when (or (/= height term-height)
            (/= width term-width))
    ;; Delete all newlines used for wrapping
    (when (/= width term-width)
      (save-excursion
        (term--remove-fake-newlines)))
    (let ((point (point)))
      (setq term-height height)
      (setq term-width width)
      (setq term-start-line-column nil)
      (setq term-current-row nil)
      (setq term-current-column nil)
      (term--reset-scroll-region)
      ;; `term-set-scroll-region' causes these to be set, we have to
      ;; clear them again since we're changing point (Bug#30544).
      (setq term-start-line-column nil)
      (setq term-current-row nil)
      (setq term-current-column nil)
      (goto-char point))
    (term--unwrap-visible-long-lines width)))

;; Recursive routine used to check if any string in term-kill-echo-list
;; matches part of the buffer before point.
;; If so, delete that matched part of the buffer - this suppresses echo.
;; Also, remove that string from the term-kill-echo-list.
;; We *also* remove any older string on the list, as a sanity measure,
;; in case something gets out of sync.  (Except for type-ahead, there
;; should only be one element in the list.)

(defun term-check-kill-echo-list ()
  (let ((cur term-kill-echo-list) (found nil) (save-point (point)))
    (unwind-protect
	(progn
	  (end-of-line)
	  (while cur
	    (let* ((str (car cur)) (len (length str)) (start (- (point) len)))
	      (if (and (>= start (point-min))
		       (string= str (buffer-substring start (point))))
		  (progn (delete-char (- len))
			 (setq term-kill-echo-list (cdr cur))
			 (setq term-current-column nil)
			 (setq term-current-row nil)
			 (setq term-start-line-column nil)
			 (setq cur nil found t))
		(setq cur (cdr cur))))))
      (when (not found)
	(goto-char save-point)))
    found))

(defun term-send-raw-string (chars)
  (deactivate-mark)
  (let ((proc (get-buffer-process (current-buffer))))
    (if (not proc)
	(error "Current buffer has no process")
      ;; Note that (term-current-row) must be called *after*
      ;; (point) has been updated to (process-mark proc).
      (goto-char (process-mark proc))
      (when (term-pager-enabled)
	(setq term-pager-count (term-current-row)))
      (process-send-string proc chars))))

(defun term-send-raw ()
  "Send the last character typed through the terminal-emulator
without any interpretation."
  (interactive)
  (let ((keys (this-command-keys)))
    (term-send-raw-string (string (aref keys (1- (length keys)))))))

(defun term-send-raw-meta ()
  (interactive)
  (let ((char last-input-event))
    (when (symbolp char)
      ;; Convert `return' to C-m, etc.
      (let ((tmp (get char 'event-symbol-elements)))
	(if tmp (setq char (car tmp)))
	(and (symbolp char)
	     (setq tmp (get char 'ascii-character))
	     (setq char tmp))))
    (when (numberp char)
      (let ((base (event-basic-type char))
	    (mods (delq 'meta (event-modifiers char))))
	(if (memq 'control mods)
	    (setq mods (delq 'shift mods)))
	(term-send-raw-string
	 (format "\e%c"
		 (event-convert-list (append mods (list base)))))))))

(defun term-mouse-paste (click)
  "Insert the primary selection at the position clicked on."
  (interactive "e")
  (if (featurep 'xemacs)
      (term-send-raw-string
       (or (condition-case () (x-get-selection) (error ()))
	   (error "No selection available")))
    ;; Give temporary modes such as isearch a chance to turn off.
    (run-hooks 'mouse-leave-buffer-hook)
    (setq this-command 'yank)
    (mouse-set-point click)
    (term-send-raw-string (gui-get-primary-selection))))

(defun term-paste ()
  "Insert the last stretch of killed text at point."
  (interactive)
   (term-send-raw-string (current-kill 0)))

(defun term--xterm-paste ()
  "Insert the text pasted in an XTerm bracketed paste operation."
  (interactive)
  (term-send-raw-string (xterm--pasted-text)))

(declare-function xterm--pasted-text "term/xterm" ())

;; Which would be better:  "\e[A" or "\eOA"? readline accepts either.
;; For my configuration it's definitely better \eOA but YMMV. -mm
;; For example: vi works with \eOA while elm wants \e[A ...
;; (terminfo: kcuu1, kcud1, kcuf1, kcub1, khome, kend, kpp, knp, kdch1, kbs)
(defun term-send-up    () (interactive) (term-send-raw-string "\eOA"))
(defun term-send-down  () (interactive) (term-send-raw-string "\eOB"))
(defun term-send-right () (interactive) (term-send-raw-string "\eOC"))
(defun term-send-left  () (interactive) (term-send-raw-string "\eOD"))
(defun term-send-ctrl-up    () (interactive) (term-send-raw-string "\e[1;5A"))
(defun term-send-ctrl-down  () (interactive) (term-send-raw-string "\e[1;5B"))
(defun term-send-ctrl-right () (interactive) (term-send-raw-string "\e[1;5C"))
(defun term-send-ctrl-left  () (interactive) (term-send-raw-string "\e[1;5D"))
(defun term-send-home  () (interactive) (term-send-raw-string "\e[1~"))
(defun term-send-insert() (interactive) (term-send-raw-string "\e[2~"))
(defun term-send-end   () (interactive) (term-send-raw-string "\e[4~"))
(defun term-send-prior () (interactive) (term-send-raw-string "\e[5~"))
(defun term-send-next  () (interactive) (term-send-raw-string "\e[6~"))
(defun term-send-del   () (interactive) (term-send-raw-string "\e[3~"))
(defun term-send-backspace  () (interactive) (term-send-raw-string "\C-?"))

(defun term-char-mode ()
  "Switch to char (\"raw\") sub-mode of term mode.
Each character you type is sent directly to the inferior without
intervention from Emacs, except for the escape character (usually C-c)."
  (interactive)
  ;; FIXME: Emit message? Cfr ilisp-raw-message
  (when (term-in-line-mode)
    (setq term-old-mode-map (current-local-map))
    (use-local-map term-raw-map)
    (easy-menu-add term-terminal-menu)
    (easy-menu-add term-signals-menu)

    ;; Don't allow changes to the buffer or to point which are not
    ;; caused by the process filter.
    (when term-char-mode-buffer-read-only
      (setq buffer-read-only t))
    (add-hook 'pre-command-hook #'term-set-goto-process-mark nil t)
    (add-hook 'post-command-hook #'term-goto-process-mark-maybe nil t)

    ;; Send existing partial line to inferior (without newline).
    (let ((pmark (process-mark (get-buffer-process (current-buffer)))))
      (when (> (point) pmark)
	(unwind-protect
	    (progn
	      (add-function :override term-input-sender #'term-send-string)
	      (end-of-line)
	      (term-send-input))
	  (remove-function term-input-sender #'term-send-string))))
    (term-update-mode-line)))

(defun term-line-mode  ()
  "Switch to line (\"cooked\") sub-mode of term mode.
This means that Emacs editing commands work as normally, until
you type \\[term-send-input] which sends the current line to the inferior."
  (interactive)
  (when (term-in-char-mode)
    (when term-char-mode-buffer-read-only
      (setq buffer-read-only term-line-mode-buffer-read-only))
    (remove-hook 'pre-command-hook #'term-set-goto-process-mark t)
    (remove-hook 'post-command-hook #'term-goto-process-mark-maybe t)
    (use-local-map term-old-mode-map)
    (term-update-mode-line)))

(defun term-line-mode-buffer-read-only-update ()
  "Update the user-set state of `buffer-read-only' in `term-line-mode'.

Called as a buffer-local `read-only-mode-hook' function."
  (when (term-in-line-mode)
    (setq term-line-mode-buffer-read-only buffer-read-only)))

(defun term-update-mode-line ()
  (let ((term-mode
         (if (term-in-char-mode)
             (propertize "char"
                         'help-echo "mouse-1: Switch to line mode"
                         'mouse-face 'mode-line-highlight
                         'local-map
                         '(keymap
                           (mode-line keymap (down-mouse-1 . term-line-mode))))
           (propertize "line"
                       'help-echo "mouse-1: Switch to char mode"
                       'mouse-face 'mode-line-highlight
                       'local-map
                       '(keymap
                         (mode-line keymap (down-mouse-1 . term-char-mode))))))
        (term-page
         (when (term-pager-enabled)
           (concat " "
                   (propertize
                    "page"
                    'help-echo "mouse-1: Disable paging"
                    'mouse-face 'mode-line-highlight
                    'local-map
                    '(keymap
                      (mode-line keymap (down-mouse-1 .
                                                      term-pager-toggle)))))))
        (serial-item-speed)
        (serial-item-config)
        (proc (get-buffer-process (current-buffer))))
    (when (and (term-check-proc (current-buffer))
               (equal (process-type nil) 'serial))
      (let ((temp (serial-speed)))
        (setq serial-item-speed
            `(:propertize
              ,(or (and temp (format " %d" temp)) "")
              help-echo "mouse-1: Change the speed of the serial port"
              mouse-face mode-line-highlight
              local-map (keymap (mode-line keymap
                                (down-mouse-1 . serial-mode-line-speed-menu-1))))))
      (let ((temp (process-contact proc :summary)))
        (setq serial-item-config
              `(:propertize
                ,(or (and temp (format " %s" temp)) "")
                help-echo "mouse-1: Change the configuration of the serial port"
                mouse-face mode-line-highlight
                local-map (keymap (mode-line keymap
                           (down-mouse-1 . serial-mode-line-config-menu-1)))))))
    (setq mode-line-process
          (list ": " term-mode term-page
                serial-item-speed
                serial-item-config
                " %s")))
  (force-mode-line-update))

(defun term-check-proc (buffer)
  "True if there is a process associated w/buffer BUFFER, and it
is alive.  BUFFER can be either a buffer or the name of one."
  (let ((proc (get-buffer-process buffer)))
    (and proc (memq (process-status proc) '(run stop open listen connect)))))

;;;###autoload
(defun make-term (name program &optional startfile &rest switches)
"Make a term process NAME in a buffer, running PROGRAM.
The name of the buffer is made by surrounding NAME with `*'s.
If there is already a running process in that buffer, it is not restarted.
Optional third arg STARTFILE is the name of a file to send the contents of to
the process.  Any more args are arguments to PROGRAM."
  (let ((buffer (get-buffer-create (concat "*" name "*"))))
    ;; If no process, or nuked process, crank up a new one and put buffer in
    ;; term mode.  Otherwise, leave buffer and existing process alone.
    (cond ((not (term-check-proc buffer))
	   (with-current-buffer buffer
	     (term-mode)) ; Install local vars, mode, keymap, ...
	   (term-exec buffer name program startfile switches)))
    buffer))

;;;###autoload
(defun term (program)
  "Start a terminal-emulator in a new buffer.
The buffer is in Term mode; see `term-mode' for the
commands to use in that buffer.

\\<term-raw-map>Type \\[switch-to-buffer] to switch to another buffer."
  (interactive (list (read-from-minibuffer "Run program: "
					   (or explicit-shell-file-name
					       (getenv "ESHELL")
					       shell-file-name))))
  (set-buffer (make-term "terminal" program))
  (term-mode)
  (term-char-mode)
  (switch-to-buffer "*terminal*"))

(defun term-exec (buffer name command startfile switches)
  "Start up a process in buffer for term modes.
Blasts any old process running in the buffer.  Doesn't set the buffer mode.
You can use this to cheaply run a series of processes in the same term
buffer.  The hook `term-exec-hook' is run after each exec."
  (with-current-buffer buffer
    (let ((proc (get-buffer-process buffer))) ; Blast any old process.
      (when proc (delete-process proc)))
    ;; Crank up a new process
    (let ((proc (term-exec-1 name buffer command switches)))
      (make-local-variable 'term-ptyp)
      (setq term-ptyp process-connection-type) ; t if pty, nil if pipe.
      ;; Jump to the end, and set the process mark.
      (goto-char (point-max))
      (set-marker (process-mark proc) (point))
      (set-process-filter proc #'term-emulate-terminal)
      (set-process-sentinel proc #'term-sentinel)
      ;; Feed it the startfile.
      (when startfile
        ;;This is guaranteed to wait long enough
        ;;but has bad results if the term does not prompt at all
        ;;	     (while (= size (buffer-size))
        ;;	       (sleep-for 1))
        ;;I hope 1 second is enough!
        (sleep-for 1)
        (goto-char (point-max))
        (insert-file-contents startfile)
	(term-send-string
	 proc (delete-and-extract-region (point) (point-max)))))
    (run-hooks 'term-exec-hook)
    buffer))

(defun term-sentinel (proc msg)
  "Sentinel for term buffers.
The main purpose is to get rid of the local keymap."
  (let ((buffer (process-buffer proc)))
    (when (memq (process-status proc) '(signal exit))
      (if (null (buffer-name buffer))
	  ;; buffer killed
	  (set-process-buffer proc nil)
	(with-current-buffer buffer
          ;; Write something in the compilation buffer
          ;; and hack its mode line.
          ;; Get rid of local keymap.
          (use-local-map nil)
          (term-handle-exit (process-name proc) msg)
          ;; Since the buffer and mode line will show that the
          ;; process is dead, we can delete it now.  Otherwise it
          ;; will stay around until M-x list-processes.
          (delete-process proc))))))

(defun term-handle-exit (process-name msg)
  "Write process exit (or other change) message MSG in the current buffer."
  (let ((buffer-read-only nil)
	(omax (point-max))
	(opoint (point)))
    ;; Remove hooks to avoid errors due to dead process.
    (remove-hook 'pre-command-hook #'term-set-goto-process-mark t)
    (remove-hook 'post-command-hook #'term-goto-process-mark-maybe t)
    ;; Record where we put the message, so we can ignore it
    ;; later on.
    (goto-char omax)
    (insert ?\n "Process " process-name " " msg)
    ;; Force mode line redisplay soon.
    (force-mode-line-update)
    (when (and opoint (< opoint omax))
      (goto-char opoint))))


(defvar term-term-name "eterm-color"
  "Name to use for TERM.
Using \"emacs\" loses, because bash disables editing if $TERM == emacs.")
;; Format string, usage:
;; (format term-termcap-string emacs-term-name "TERMCAP=" 24 80)
(defvar term-termcap-format
  "%s%s:li#%d:co#%d:cl=\\E[H\\E[J:cd=\\E[J:bs:am:xn:cm=\\E[%%i%%d;%%dH\
:nd=\\E[C:up=\\E[A:ce=\\E[K:ho=\\E[H:pt\
:al=\\E[L:dl=\\E[M:DL=\\E[%%dM:AL=\\E[%%dL:cs=\\E[%%i%%d;%%dr:sf=^J\
:dc=\\E[P:DC=\\E[%%dP:IC=\\E[%%d@:im=\\E[4h:ei=\\E[4l:mi:\
:so=\\E[7m:se=\\E[m:us=\\E[4m:ue=\\E[m:md=\\E[1m:mr=\\E[7m:me=\\E[m\
:UP=\\E[%%dA:DO=\\E[%%dB:LE=\\E[%%dD:RI=\\E[%%dC\
:kl=\\EOD:kd=\\EOB:kr=\\EOC:ku=\\EOA:kN=\\E[6~:kP=\\E[5~:@7=\\E[4~:kh=\\E[1~\
:mk=\\E[8m:cb=\\E[1K:op=\\E[39;49m:Co#8:pa#64:AB=\\E[4%%dm:AF=\\E[3%%dm:cr=^M\
:bl=^G:do=^J:le=^H:ta=^I:se=\\E[27m:ue=\\E[24m\
:kb=^?:kD=^[[3~:sc=\\E7:rc=\\E8:r1=\\Ec:"
  ;; : -undefine ic
  ;; don't define :te=\\E[2J\\E[?47l\\E8:ti=\\E7\\E[?47h\
  "Termcap capabilities supported.")

;; This private hack is for backwards compatibility with Bash 4.3 and earlier.
;; It can be useful even when running a program other than Bash, as the
;; program might invoke Bash as an interactive subshell.  See this thread:
;; https://lists.gnu.org/r/emacs-devel/2018-05/msg00670.html
;; Remove this hack and its uses once Bash 4.4-or-later is reasonably
;; universal, because it slows down execution slightly when
;; term--bash-needs-EMACSp is first called.
(defvar term--bash-needs-EMACS-status nil
  "43 if Bash is so old that it needs EMACS set.
Some other integer if Bash is new or not in use.
Nil if unknown.")
(defun term--bash-needs-EMACSp ()
  "t if Bash is old, nil if it is new or not in use."
  (eq 43
      (or term--bash-needs-EMACS-status
          (setf
           term--bash-needs-EMACS-status
           (let ((process-environment
                  (cons "BASH_ENV" process-environment)))
             (condition-case nil
                 (call-process
                  "bash" nil nil nil "-c"
                  "case $BASH_VERSION in [0123].*|4.[0123].*) exit 43;; esac")
               (error 0)))))))

;; This auxiliary function cranks up the process for term-exec in
;; the appropriate environment.

(defun term-exec-1 (name buffer command switches)
  ;; We need to do an extra (fork-less) exec to run stty.
  ;; (This would not be needed if we had suitable Emacs primitives.)
  ;; The 'if ...; then shift; fi' hack is because Bourne shell
  ;; loses one arg when called with -c, and newer shells (bash,  ksh) don't.
  ;; Thus we add an extra dummy argument "..", and then remove it.
  (let ((process-environment
	 (nconc
	  (list
	   (format "TERM=%s" term-term-name)
	   (format "TERMINFO=%s" data-directory)
	   (format term-termcap-format "TERMCAP="
		   term-term-name term-height term-width)

	   (format "INSIDE_EMACS=%s,term:%s" emacs-version term-protocol-version)
	   (format "LINES=%d" term-height)
	   (format "COLUMNS=%d" term-width))
	  process-environment))
	(process-connection-type t)
	;; We should suppress conversion of end-of-line format.
	(inhibit-eol-conversion t)
	;; The process's output contains not just chars but also binary
	;; escape codes, so we need to see the raw output.  We will have to
	;; do the decoding by hand on the parts that are made of chars.
	(coding-system-for-read 'binary))
    (when (term--bash-needs-EMACSp)
      (push (format "EMACS=%s (term:%s)" emacs-version term-protocol-version)
            process-environment))
    (apply #'start-process name buffer
	   "/bin/sh" "-c"
	   (format "stty -nl echo rows %d columns %d sane 2>/dev/null;\
if [ $1 = .. ]; then shift; fi; exec \"$@\""
		   term-height term-width)
	   ".."
	   command switches)))


;;; Input history processing in a buffer
;; ===========================================================================
;; Useful input history functions, courtesy of the Ergo group.

;; Eleven commands:
;; term-dynamic-list-input-ring	List history in help buffer.
;; term-previous-input			Previous input...
;; term-previous-matching-input		...matching a string.
;; term-previous-matching-input-from-input ... matching the current input.
;; term-next-input			Next input...
;; term-next-matching-input		...matching a string.
;; term-next-matching-input-from-input     ... matching the current input.
;; term-backward-matching-input		Backwards input...
;; term-forward-matching-input       ...matching a string.
;; term-replace-by-expanded-history	Expand history at point;
;;					replace with expanded history.
;; term-magic-space			Expand history and insert space.
;;
;; Three functions:
;; term-read-input-ring              Read into term-input-ring...
;; term-write-input-ring             Write to term-input-ring-file-name.
;; term-replace-by-expanded-history-before-point Workhorse function.

(defun term-read-input-ring (&optional silent)
  "Set the buffer's `term-input-ring' from a history file.
The name of the file is given by the variable `term-input-ring-file-name'.
The history ring is of size `term-input-ring-size', regardless of file size.
If `term-input-ring-file-name' is nil this function does nothing.

If the optional argument SILENT is non-nil, we say nothing about a
failure to read the history file.

This function is useful for major mode commands and mode hooks.

The structure of the history file should be one input command per line,
with the most recent command last.
See also `term-input-ignoredups' and `term-write-input-ring'."
  (cond ((or (null term-input-ring-file-name)
	     (equal term-input-ring-file-name ""))
	 nil)
	((not (file-readable-p term-input-ring-file-name))
	 (or silent
	     (message "Cannot read history file %s"
		      term-input-ring-file-name)))
	(t
	 (let ((file term-input-ring-file-name)
	       (count 0)
	       (ring (make-ring term-input-ring-size)))
           (with-temp-buffer
             (insert-file-contents file)
             ;; Save restriction in case file is already visited...
             ;; Watch for those date stamps in history files!
             (goto-char (point-max))
             (while (and (< count term-input-ring-size)
                         (re-search-backward "^[ \t]*\\([^#\n].*\\)[ \t]*$"
                                             nil t))
               (let ((history (buffer-substring (match-beginning 1)
                                                (match-end 1))))
                 (when (or (null term-input-ignoredups)
                           (ring-empty-p ring)
                           (not (string-equal (ring-ref ring 0) history)))
                   (ring-insert-at-beginning ring history)))
               (setq count (1+ count))))
	   (setq term-input-ring ring
		 term-input-ring-index nil)))))

(defun term-write-input-ring ()
  "Write the buffer's `term-input-ring' to a history file.
The name of the file is given by the variable `term-input-ring-file-name'.
The original contents of the file are lost if `term-input-ring' is not empty.
If `term-input-ring-file-name' is nil this function does nothing.

Useful within process sentinels.

See also `term-read-input-ring'."
  (cond ((or (null term-input-ring-file-name)
	     (equal term-input-ring-file-name "")
	     (null term-input-ring) (ring-empty-p term-input-ring))
	 nil)
	((not (file-writable-p term-input-ring-file-name))
	 (message "Cannot write history file %s" term-input-ring-file-name))
	(t
	 (let* ((history-buf (get-buffer-create " *Temp Input History*"))
		(ring term-input-ring)
		(file term-input-ring-file-name)
		(index (ring-length ring)))
	   ;; Write it all out into a buffer first.  Much faster, but messier,
	   ;; than writing it one line at a time.
	   (with-current-buffer history-buf
	     (erase-buffer)
	     (while (> index 0)
	       (setq index (1- index))
	       (insert (ring-ref ring index) ?\n))
	     (write-region (buffer-string) nil file nil 'no-message)
	     (kill-buffer nil))))))


(defun term-dynamic-list-input-ring ()
  "List in help buffer the buffer's input history."
  (interactive)
  (if (or (not (ring-p term-input-ring))
	  (ring-empty-p term-input-ring))
      (message "No history")
    (let ((history nil)
	  (history-buffer " *Input History*")
	  (index (1- (ring-length term-input-ring)))
	  (conf (current-window-configuration)))
      ;; We have to build up a list ourselves from the ring vector.
      (while (>= index 0)
	(setq history (cons (ring-ref term-input-ring index) history)
	      index (1- index)))
      ;; Change "completion" to "history reference"
      ;; to make the display accurate.
      (with-output-to-temp-buffer history-buffer
	(display-completion-list history)
	(set-buffer history-buffer)
	(forward-line 3)
	(while (search-backward "completion" nil 'move)
	  (replace-match "history reference")))
      (sit-for 0)
      (message "Hit space to flush")
      (let ((ch (read-event)))
	(if (eq ch ?\s)
	    (set-window-configuration conf)
	  (push ch unread-command-events))))))


(defun term-regexp-arg (prompt)
  ;; Return list of regexp and prefix arg using PROMPT.
  (let* (;; Don't clobber this.
	 (last-command last-command)
	 (regexp (read-from-minibuffer prompt nil nil nil
				       'minibuffer-history-search-history)))
    (list (if (string-equal regexp "")
	      (setcar minibuffer-history-search-history
		      (nth 1 minibuffer-history-search-history))
	    regexp)
	  (prefix-numeric-value current-prefix-arg))))

(defun term-search-arg (arg)
  ;; First make sure there is a ring and that we are after the process mark
  (cond ((not (term-after-pmark-p))
	 (error "Not at command line"))
	((or (null term-input-ring)
	     (ring-empty-p term-input-ring))
	 (error "Empty input ring"))
	((zerop arg)
	 ;; arg of zero resets search from beginning, and uses arg of 1
	 (setq term-input-ring-index nil)
	 1)
	(t
	 arg)))

(defun term-search-start (arg)
  ;; Index to start a directional search, starting at term-input-ring-index
  (if term-input-ring-index
      ;; If a search is running, offset by 1 in direction of arg
      (mod (+ term-input-ring-index (if (> arg 0) 1 -1))
	   (ring-length term-input-ring))
    ;; For a new search, start from beginning or end, as appropriate
    (if (>= arg 0)
	0				       ; First elt for forward search
      (1- (ring-length term-input-ring)))))  ; Last elt for backward search

(defun term-previous-input-string (arg)
  "Return the string ARG places along the input ring.
Moves relative to `term-input-ring-index'."
  (ring-ref term-input-ring (if term-input-ring-index
				  (mod (+ arg term-input-ring-index)
				       (ring-length term-input-ring))
				arg)))

(defun term-previous-input (arg)
  "Cycle backwards through input history."
  (interactive "*p")
  (term-previous-matching-input "." arg))

(defun term-next-input (arg)
  "Cycle forwards through input history."
  (interactive "*p")
  (term-previous-input (- arg)))

(defun term-previous-matching-input-string (regexp arg)
  "Return the string matching REGEXP ARG places along the input ring.
Moves relative to `term-input-ring-index'."
  (let* ((pos (term-previous-matching-input-string-position regexp arg)))
    (when pos (ring-ref term-input-ring pos))))

(defun term-previous-matching-input-string-position
  (regexp arg &optional start)
  "Return the index matching REGEXP ARG places along the input ring.
Moves relative to START, or `term-input-ring-index'."
  (when (or (not (ring-p term-input-ring))
	    (ring-empty-p term-input-ring))
    (error "No history"))
  (let* ((len (ring-length term-input-ring))
	 (motion (if (> arg 0) 1 -1))
	 (n (mod (- (or start (term-search-start arg)) motion) len))
	 (tried-each-ring-item nil)
	 (prev nil))
    ;; Do the whole search as many times as the argument says.
    (while (and (/= arg 0) (not tried-each-ring-item))
      ;; Step once.
      (setq prev n
	    n (mod (+ n motion) len))
      ;; If we haven't reached a match, step some more.
      (while (and (< n len) (not tried-each-ring-item)
		  (not (string-match regexp (ring-ref term-input-ring n))))
	(setq n (mod (+ n motion) len)
	      ;; If we have gone all the way around in this search.
	      tried-each-ring-item (= n prev)))
      (setq arg (if (> arg 0) (1- arg) (1+ arg))))
    ;; Now that we know which ring element to use, if we found it, return that.
    (when (string-match regexp (ring-ref term-input-ring n))
      n)))

(defun term-previous-matching-input (regexp n)
  "Search backwards through input history for match for REGEXP.
\(Previous history elements are earlier commands.)
With prefix argument N, search for Nth previous match.
If N is negative, find the next or Nth next match."
  (interactive (term-regexp-arg "Previous input matching (regexp): "))
  (setq n (term-search-arg n))
  (let ((pos (term-previous-matching-input-string-position regexp n)))
    ;; Has a match been found?
    (if (null pos)
	(error "Not found")
      (setq term-input-ring-index pos)
      (message "History item: %d" (1+ pos))
      (delete-region
       ;; Can't use kill-region as it sets this-command
       (process-mark (get-buffer-process (current-buffer))) (point))
      (insert (ring-ref term-input-ring pos)))))

(defun term-next-matching-input (regexp n)
  "Search forwards through input history for match for REGEXP.
\(Later history elements are more recent commands.)
With prefix argument N, search for Nth following match.
If N is negative, find the previous or Nth previous match."
  (interactive (term-regexp-arg "Next input matching (regexp): "))
  (term-previous-matching-input regexp (- n)))

(defun term-previous-matching-input-from-input (n)
  "Search backwards through input history for match for current input.
\(Previous history elements are earlier commands.)
With prefix argument N, search for Nth previous match.
If N is negative, search forwards for the -Nth following match."
  (interactive "p")
  (when (not (memq last-command '(term-previous-matching-input-from-input
				term-next-matching-input-from-input)))
    ;; Starting a new search
    (setq term-matching-input-from-input-string
	  (buffer-substring
	   (process-mark (get-buffer-process (current-buffer)))
	   (point))
	  term-input-ring-index nil))
  (term-previous-matching-input
   (concat "^" (regexp-quote term-matching-input-from-input-string))
   n))

(defun term-next-matching-input-from-input (n)
  "Search forwards through input history for match for current input.
\(Following history elements are more recent commands.)
With prefix argument N, search for Nth following match.
If N is negative, search backwards for the -Nth previous match."
  (interactive "p")
  (term-previous-matching-input-from-input (- n)))


(defun term-replace-by-expanded-history (&optional silent)
  "Expand input command history references before point.
Expansion is dependent on the value of `term-input-autoexpand'.

This function depends on the buffer's idea of the input history, which may not
match the command interpreter's idea, assuming it has one.

Assumes history syntax is like typical Un*x shells'.  However, since Emacs
cannot know the interpreter's idea of input line numbers, assuming it has one,
it cannot expand absolute input line number references.

If the optional argument SILENT is non-nil, never complain
even if history reference seems erroneous.

See `term-magic-space' and `term-replace-by-expanded-history-before-point'.

Returns t if successful."
  (interactive)
  (when (and term-input-autoexpand
	     (string-match "[!^]" (funcall term-get-old-input))
	     (save-excursion (beginning-of-line)
			     (looking-at term-prompt-regexp)))
    ;; Looks like there might be history references in the command.
    (let ((previous-modified-tick (buffer-modified-tick)))
      (message "Expanding history references...")
      (term-replace-by-expanded-history-before-point silent)
      (/= previous-modified-tick (buffer-modified-tick)))))


(defun term-replace-by-expanded-history-before-point (silent)
  "Expand directory stack reference before point.
See `term-replace-by-expanded-history'.  Returns t if successful."
  (save-excursion
    (let ((toend (- (line-end-position) (point)))
	  (start (progn (term-bol nil) (point))))
      (while (progn
	       (skip-chars-forward "^!^" (- (line-end-position) toend))
	       (< (point) (- (line-end-position) toend)))
	;; This seems a bit complex.  We look for references such as !!, !-num,
	;; !foo, !?foo, !{bar}, !?{bar}, ^oh, ^my^, ^god^it, ^never^ends^.
	;; If that wasn't enough, the plings can be suffixed with argument
	;; range specifiers.
	;; Argument ranges are complex too, so we hive off the input line,
	;; referenced with plings, with the range string to `term-args'.
	(setq term-input-ring-index nil)
	(cond ((or (= (preceding-char) ?\\)
		   (term-within-quotes start (point)))
	       ;; The history is quoted, or we're in quotes.
	       (goto-char (1+ (point))))
	      ((looking-at "![0-9]+\\($\\|[^-]\\)")
	       ;; We cannot know the interpreter's idea of input line numbers.
	       (goto-char (match-end 0))
	       (message "Absolute reference cannot be expanded"))
	      ((looking-at "!-\\([0-9]+\\)\\(:?[0-9^$*-]+\\)?")
	       ;; Just a number of args from `number' lines backward.
	       (let ((number (1- (string-to-number
				  (buffer-substring (match-beginning 1)
						    (match-end 1))))))
		 (if (<= number (ring-length term-input-ring))
		     (progn
		       (replace-match
			(term-args (term-previous-input-string number)
				     (match-beginning 2) (match-end 2))
			t t)
		       (setq term-input-ring-index number)
		       (message "History item: %d" (1+ number)))
		   (goto-char (match-end 0))
		   (message "Relative reference exceeds input history size"))))
	      ((or (looking-at "!!?:?\\([0-9^$*-]+\\)") (looking-at "!!"))
	       ;; Just a number of args from the previous input line.
	       (replace-match
		(term-args (term-previous-input-string 0)
			     (match-beginning 1) (match-end 1))
		t t)
	       (message "History item: previous"))
	      ((looking-at
		"!\\??\\({\\(.+\\)}\\|\\(\\sw+\\)\\)\\(:?[0-9^$*-]+\\)?")
	       ;; Most recent input starting with or containing (possibly
	       ;; protected) string, maybe just a number of args.  Phew.
	       (let* ((mb1 (match-beginning 1)) (me1 (match-end 1))
		      (mb2 (match-beginning 2)) (me2 (match-end 2))
		      (exp (buffer-substring (or mb2 mb1) (or me2 me1)))
		      (pref (if (save-match-data (looking-at "!\\?")) "" "^"))
		      (pos (save-match-data
			     (term-previous-matching-input-string-position
			      (concat pref (regexp-quote exp)) 1))))
		 (if (null pos)
		     (progn
		       (goto-char (match-end 0))
		       (or silent
			   (progn (message "Not found")
				  (ding))))
		   (setq term-input-ring-index pos)
		   (replace-match
		    (term-args (ring-ref term-input-ring pos)
				 (match-beginning 4) (match-end 4))
		    t t)
		   (message "History item: %d" (1+ pos)))))
	      ((looking-at "\\^\\([^^]+\\)\\^?\\([^^]*\\)\\^?")
	       ;; Quick substitution on the previous input line.
	       (let ((old (buffer-substring (match-beginning 1) (match-end 1)))
		     (new (buffer-substring (match-beginning 2) (match-end 2)))
		     (pos nil))
		 (replace-match (term-previous-input-string 0) t t)
		 (setq pos (point))
		 (goto-char (match-beginning 0))
		 (if (not (search-forward old pos t))
		     (or silent
			 (error "Not found"))
		   (replace-match new t t)
		   (message "History item: substituted"))))
	      (t
	       (goto-char (match-end 0))))))))


(defun term-magic-space (arg)
  "Expand input history references before point and insert ARG spaces.
A useful command to bind to SPC.  See `term-replace-by-expanded-history'."
  (interactive "p")
  (term-replace-by-expanded-history)
  (self-insert-command arg))

(defun term-within-quotes (beg end)
  "Return t if the number of quotes between BEG and END is odd.
Quotes are single and double."
  (let ((countsq (term-how-many-region "\\(^\\|[^\\]\\)'" beg end))
	(countdq (term-how-many-region "\\(^\\|[^\\]\\)\"" beg end)))
    (or (= (mod countsq 2) 1) (= (mod countdq 2) 1))))

(defun term-how-many-region (regexp beg end)
  "Return number of matches for REGEXP from BEG to END."
  (let ((count 0))
    (save-excursion
      (save-match-data
	(goto-char beg)
	(while (re-search-forward regexp end t)
	  (setq count (1+ count)))))
    count))

(defun term-args (string begin end)
  ;; From STRING, return the args depending on the range specified in the text
  ;; from BEGIN to END.  If BEGIN is nil, assume all args.  Ignore leading `:'.
  ;; Range can be x-y, x-, -y, where x/y can be [0-9], *, ^, $.
  (save-match-data
    (if (null begin)
	(term-arguments string 0 nil)
      (let* ((range (buffer-substring
		     (if (eq (char-after begin) ?:) (1+ begin) begin) end))
	     (nth (cond ((string-match "^[*^]" range) 1)
			((string-match "^-" range) 0)
			((string-equal range "$") nil)
			(t (string-to-number range))))
	     (mth (cond ((string-match "[-*$]$" range) nil)
			((string-match "-" range)
			 (string-to-number (substring range (match-end 0))))
			(t nth))))
	(term-arguments string nth mth)))))

;; Return a list of arguments from ARG.  Break it up at the
;; delimiters in term-delimiter-argument-list.  Returned list is backwards.
(defun term-delim-arg (arg)
  (if (null term-delimiter-argument-list)
      (list arg)
    (let ((args nil)
	  (pos 0)
	  (len (length arg)))
      (while (< pos len)
	(let ((char (aref arg pos))
	      (start pos))
	  (if (memq char term-delimiter-argument-list)
	      (while (and (< pos len) (eq (aref arg pos) char))
		(setq pos (1+ pos)))
	    (while (and (< pos len)
			(not (memq (aref arg pos)
				   term-delimiter-argument-list)))
	      (setq pos (1+ pos))))
	  (setq args (cons (substring arg start pos) args))))
      args)))

(defun term-arguments (string nth mth)
  "Return from STRING the NTH to MTH arguments.
NTH and/or MTH can be nil, which means the last argument.
Returned arguments are separated by single spaces.
We assume whitespace separates arguments, except within quotes.
Also, a run of one or more of a single character
in `term-delimiter-argument-list' is a separate argument.
Argument 0 is the command name."
  (let ((argpart "[^ \n\t\"'`]+\\|\\(\"[^\"]*\"\\|'[^']*'\\|`[^`]*`\\)")
	(args ()) (pos 0)
	(count 0)
	beg str quotes)
    ;; Build a list of all the args until we have as many as we want.
    (while (and (or (null mth) (<= count mth))
		(string-match argpart string pos))
      (if (and beg (= pos (match-beginning 0)))
	  ;; It's contiguous, part of the same arg.
	  (setq pos (match-end 0)
		quotes (or quotes (match-beginning 1)))
	;; It's a new separate arg.
	(if beg
	    ;; Put the previous arg, if there was one, onto ARGS.
	    (setq str (substring string beg pos)
		  args (if quotes (cons str args)
			 (nconc (term-delim-arg str) args))
		  count (1+ count)))
	(setq quotes (match-beginning 1))
	(setq beg (match-beginning 0))
	(setq pos (match-end 0))))
    (if beg
	(setq str (substring string beg pos)
	      args (if quotes (cons str args)
		     (nconc (term-delim-arg str) args))
	      count (1+ count)))
    (let ((n (or nth (1- count)))
	  (m (if mth (1- (- count mth)) 0)))
      (mapconcat
       #'identity (nthcdr n (nreverse (nthcdr m args))) " "))))

;;;
;;; Input processing stuff [line mode]
;;;

(defun term-send-input ()
  "Send input to process.
After the process output mark, sends all text from the process mark to
point as input to the process.  Before the process output mark, calls value
of variable `term-get-old-input' to retrieve old input, copies it to the
process mark, and sends it.  A terminal newline is also inserted into the
buffer and sent to the process.  The functions in `term-input-filter-functions'
are called on the input before sending it.

The input is entered into the input history ring, if the value of variable
`term-input-filter' returns non-nil when called on the input.  Any history
reference may be expanded depending on the value of the variable
`term-input-autoexpand'.

If variable `term-eol-on-send' is non-nil, then point is moved to the
end of line before sending the input.

The values of `term-get-old-input', `term-input-filter-functions', and
`term-input-filter' are chosen according to the command interpreter running
in the buffer.  E.g.,

If the interpreter is the csh,
    term-get-old-input is the default: take the current line, discard any
        initial string matching regexp term-prompt-regexp.
    term-input-filter-functions monitors input for \"cd\", \"pushd\", and
	\"popd\" commands.  When it sees one, it cd's the buffer.
    term-input-filter is the default: returns t if the input isn't all white
	space.

If the term is Lucid Common Lisp,
    term-get-old-input snarfs the sexp ending at point.
    term-input-filter-functions does nothing.
    term-input-filter returns nil if the input matches input-filter-regexp,
        which matches (1) all whitespace (2) :a, :c, etc.

Similarly for Soar, Scheme, etc."
  (interactive)
  ;; Note that the input string does not include its terminal newline.
  (let ((proc (get-buffer-process (current-buffer))))
    (if (not proc) (error "Current buffer has no process")
      (let* ((pmark (process-mark proc))
	     (pmark-val (marker-position pmark))
	     (input-is-new (>= (point) pmark-val))
	     (intxt (if input-is-new
			(progn (if term-eol-on-send (end-of-line))
			       (buffer-substring pmark (point)))
		      (funcall term-get-old-input)))
	     (input (if (not (eq term-input-autoexpand 'input))
			;; Just whatever's already there
			intxt
		      ;; Expand and leave it visible in buffer
		      (term-replace-by-expanded-history t)
		      (buffer-substring pmark (point))))
	     (history (if (not (eq term-input-autoexpand 'history))
			  input
			;; This is messy 'cos ultimately the original
			;; functions used do insertion, rather than return
			;; strings.  We have to expand, then insert back.
			(term-replace-by-expanded-history t)
			(let ((copy (buffer-substring pmark (point))))
			  (delete-region pmark (point))
			  (insert input)
			  copy))))
	(when (term-pager-enabled)
	  (save-excursion
	    (goto-char (process-mark proc))
	    (setq term-pager-count (term-current-row))))
	(when (and (funcall term-input-filter history)
		   (or (null term-input-ignoredups)
		       (not (ring-p term-input-ring))
		       (ring-empty-p term-input-ring)
		       (not (string-equal (ring-ref term-input-ring 0)
					  history))))
	  (ring-insert term-input-ring history))
        (run-hook-with-args 'term-input-filter-functions (concat input "\n"))
	(setq term-input-ring-index nil)

	;; Update the markers before we send the input
	;; in case we get output amidst sending the input.
	(set-marker term-last-input-start pmark)
	(set-marker term-last-input-end (point))
	(when input-is-new
	  ;; Set up to delete, because inferior should echo.
	  (when (marker-buffer term-pending-delete-marker)
	    (delete-region term-pending-delete-marker pmark))
	  (set-marker term-pending-delete-marker pmark-val)
	  (set-marker (process-mark proc) (point)))
	(goto-char pmark)
	(funcall term-input-sender proc input)))))

(defun term-get-old-input-default ()
  "Default for `term-get-old-input'.
Take the current line, and discard any initial text matching
`term-prompt-regexp'."
  (save-excursion
    (beginning-of-line)
    (term-skip-prompt)
    (let ((beg (point)))
      (end-of-line)
      (buffer-substring beg (point)))))

(defun term-copy-old-input ()
  "Insert after prompt old input at point as new input to be edited.
Calls `term-get-old-input' to get old input."
  (interactive)
  (let ((input (funcall term-get-old-input))
 	(process (get-buffer-process (current-buffer))))
    (if (not process)
	(error "Current buffer has no process")
      (goto-char (process-mark process))
      (insert input))))

(defun term-skip-prompt ()
  "Skip past the text matching regexp `term-prompt-regexp'.
If this takes us past the end of the current line, don't skip at all."
  (let ((eol (line-end-position)))
    (when (and (looking-at term-prompt-regexp)
	       (<= (match-end 0) eol))
      (goto-char (match-end 0)))))


(defun term-after-pmark-p ()
  "Is point after the process output marker?"
  ;; Since output could come into the buffer after we looked at the point
  ;; but before we looked at the process marker's value, we explicitly
  ;; serialize.  This is just because I don't know whether or not Emacs
  ;; services input during execution of lisp commands.
  (let ((proc-pos (marker-position
		   (process-mark (get-buffer-process (current-buffer))))))
    (<= proc-pos (point))))

(defun term-simple-send (proc string)
  "Default function for sending to PROC input STRING.
This just sends STRING plus a newline.  To override this,
set the hook `term-input-sender'."
  (term-send-string proc string)
  (term-send-string proc "\n"))

(defun term-bol (arg)
  "Go to the beginning of line, then skip past the prompt, if any.
If a prefix argument is given (\\[universal-argument]), then no prompt skip
-- go straight to column 0.

The prompt skip is done by skipping text matching the regular expression
`term-prompt-regexp', a buffer local variable."
  (interactive "P")
  (beginning-of-line)
  (when (null arg) (term-skip-prompt)))

;; These two functions are for entering text you don't want echoed or
;; saved -- typically passwords to ftp, telnet, or somesuch.
;; Just enter m-x term-send-invisible and type in your line.

(defun term-read-noecho (prompt &optional stars)
  "Read a single line of text from user without echoing, and return it.
Prompt with argument PROMPT, a string.  Optional argument STARS causes
input to be echoed with `*' characters on the prompt line.  Input ends with
RET, LFD, or ESC.  DEL or C-h rubs out.  C-u kills line.  C-g aborts (if
`inhibit-quit' is set because e.g. this function was called from a process
filter and C-g is pressed, this function returns nil rather than a string).

Note that the keystrokes comprising the text can still be recovered
\(temporarily) with \\[view-lossage].  This may be a security bug for some
applications."
  (declare (obsolete read-passwd "27.1"))
  (let ((ans "")
	(c 0)
	(echo-keystrokes 0)
	(cursor-in-echo-area t)
        (done nil))
    (while (not done)
      (if stars
          (message "%s%s" prompt (make-string (length ans) ?*))
        (message "%s" prompt))
      (setq c (read-char))
      (cond ((= c ?\C-g)
             ;; This function may get called from a process filter, where
             ;; inhibit-quit is set.  In later versions of Emacs read-char
             ;; may clear quit-flag itself and return C-g.  That would make
             ;; it impossible to quit this loop in a simple way, so
             ;; re-enable it here (for backward-compatibility the check for
             ;; quit-flag below would still be necessary, so this seems
             ;; like the simplest way to do things).
             (setq quit-flag t
                   done t))
            ((or (= c ?\r) (= c ?\n) (= c ?\e))
             (setq done t))
            ((= c ?\C-u)
             (setq ans ""))
            ((and (/= c ?\b) (/= c ?\177))
             (setq ans (concat ans (char-to-string c))))
            ((> (length ans) 0)
             (setq ans (substring ans 0 -1)))))
    (if quit-flag
        ;; Emulate a true quit, except that we have to return a value.
        (prog1
            (setq quit-flag nil)
          (message "Quit")
          (beep t))
      (message "")
      ans)))

(defun term-send-invisible (str &optional proc)
  "Read a string without echoing.
Then send it to the process running in the current buffer.  A new-line
is additionally sent.  String is not saved on term input history list."
  (interactive "P") ; Defeat snooping via C-x esc
  (when (not (stringp str))
    (setq str (read-passwd "Non-echoed text: ")))
  (when (not proc)
    (setq proc (get-buffer-process (current-buffer))))
  (if (not proc) (error "Current buffer has no process")
    (setq term-kill-echo-list (nconc term-kill-echo-list
				     (cons str nil)))
    (term-send-string proc str)
    (term-send-string proc "\n")))

;; TODO: Maybe combine this with `comint-watch-for-password-prompt'.
(defun term-watch-for-password-prompt (string)
  "Prompt in the minibuffer for password and send without echoing.
Checks if STRING contains a password prompt as defined by
`comint-password-prompt-regexp'."
  (when (term-in-line-mode)
    (when (let ((case-fold-search t))
            (string-match comint-password-prompt-regexp string))
      (term-send-invisible (read-passwd string)))))


;;; Low-level process communication

(defcustom term-input-chunk-size 512
  "Long inputs send to term processes are broken up into chunks of this size.
If your process is choking on big inputs, try lowering the value."
  :group 'term
  :type 'integer)

(defun term-send-string (proc str)
  "Send to PROC the contents of STR as input.
This is equivalent to `process-send-string', except that long input strings
are broken up into chunks of size `term-input-chunk-size'.  Processes
are given a chance to output between chunks.  This can help prevent processes
from hanging when you send them long inputs on some OS's."
  (let* ((len (length str))
	 (i (min len term-input-chunk-size)))
    (process-send-string proc (substring str 0 i))
    (while (< i len)
      (let ((next-i (+ i term-input-chunk-size)))
	(accept-process-output)
	(process-send-string proc (substring str i (min len next-i)))
	(setq i next-i)))))

(defun term-send-region (proc start end)
  "Send to PROC the region delimited by START and END.
This is a replacement for `process-send-region' that tries to keep
your process from hanging on long inputs.  See `term-send-string'."
  (term-send-string proc (buffer-substring start end)))


;;; Random input hackage

(defun term-kill-output ()
  "Kill all output from interpreter since last input."
  (interactive)
  (let ((pmark (process-mark (get-buffer-process (current-buffer)))))
    (kill-region term-last-input-end pmark)
    (goto-char pmark)
    (insert "*** output flushed ***\n")
    (set-marker pmark (point))))

(defun term-show-output ()
  "Display start of this batch of interpreter output at top of window.
Sets mark to the value of point when this command is run."
  (interactive)
  (goto-char term-last-input-end)
  (backward-char)
  (beginning-of-line)
  (set-window-start (selected-window) (point))
  (end-of-line))

(defun term-interrupt-subjob ()
  "Interrupt the current subjob."
  (interactive)
  (interrupt-process nil term-ptyp))

(defun term-kill-subjob ()
  "Send kill signal to the current subjob."
  (interactive)
  (kill-process nil term-ptyp))

(defun term-quit-subjob ()
  "Send quit signal to the current subjob."
  (interactive)
  (quit-process nil term-ptyp))

(defun term-stop-subjob ()
  "Stop the current subjob.
WARNING: if there is no current subjob, you can end up suspending
the top-level process running in the buffer.  If you accidentally do
this, use \\[term-continue-subjob] to resume the process.  (This
is not a problem with most shells, since they ignore this signal.)"
  (interactive)
  (stop-process nil term-ptyp))

(defun term-continue-subjob ()
  "Send CONT signal to process buffer's process group.
Useful if you accidentally suspend the top-level process."
  (interactive)
  (continue-process nil term-ptyp))

(defun term-kill-input ()
  "Kill all text from last stuff output by interpreter to point."
  (interactive)
  (let* ((pmark (process-mark (get-buffer-process (current-buffer))))
	 (p-pos (marker-position pmark)))
    (when (> (point) p-pos)
      (kill-region pmark (point)))))

(defun term-delchar-or-maybe-eof (arg)
  "Delete ARG characters forward, or send an EOF to process if at end of
buffer."
  (interactive "p")
  (if (eobp)
      (process-send-eof)
    (delete-char arg)))

(defun term-send-eof ()
  "Send an EOF to the current buffer's process."
  (interactive)
  (process-send-eof))

(defun term-backward-matching-input (regexp n)
  "Search backward through buffer for match for REGEXP.
Matches are searched for on lines that match `term-prompt-regexp'.
With prefix argument N, search for Nth previous match.
If N is negative, find the next or Nth next match."
  (interactive (term-regexp-arg "Backward input matching (regexp): "))
  (let* ((re (concat term-prompt-regexp ".*" regexp))
	 (pos (save-excursion (end-of-line (if (> n 0) 0 1))
			      (when (re-search-backward re nil t n)
				(point)))))
    (if (null pos)
	(progn (message "Not found")
	       (ding))
      (goto-char pos)
      (term-bol nil))))

(defun term-forward-matching-input (regexp n)
  "Search forward through buffer for match for REGEXP.
Matches are searched for on lines that match `term-prompt-regexp'.
With prefix argument N, search for Nth following match.
If N is negative, find the previous or Nth previous match."
  (interactive (term-regexp-arg "Forward input matching (regexp): "))
  (term-backward-matching-input regexp (- n)))


(defun term-next-prompt (n)
  "Move to end of Nth next prompt in the buffer.
See `term-prompt-regexp'."
  (interactive "p")
  (let ((paragraph-start term-prompt-regexp))
    (end-of-line (if (> n 0) 1 0))
    (forward-paragraph n)
    (term-skip-prompt)))

(defun term-previous-prompt (n)
  "Move to end of Nth previous prompt in the buffer.
See `term-prompt-regexp'."
  (interactive "p")
  (term-next-prompt (- n)))

;;; Support for source-file processing commands.
;;============================================================================
;; Many command-interpreters (e.g., Lisp, Scheme, Soar) have
;; commands that process files of source text (e.g. loading or compiling
;; files).  So the corresponding process-in-a-buffer modes have commands
;; for doing this (e.g., lisp-load-file).  The functions below are useful
;; for defining these commands.
;;
;; Alas, these guys don't do exactly the right thing for Lisp, Scheme
;; and Soar, in that they don't know anything about file extensions.
;; So the compile/load interface gets the wrong default occasionally.
;; The load-file/compile-file default mechanism could be smarter -- it
;; doesn't know about the relationship between filename extensions and
;; whether the file is source or executable.  If you compile foo.lisp
;; with compile-file, then the next load-file should use foo.bin for
;; the default, not foo.lisp.  This is tricky to do right, particularly
;; because the extension for executable files varies so much (.o, .bin,
;; .lbin, .mo, .vo, .ao, ...).


;; TERM-SOURCE-DEFAULT -- determines defaults for source-file processing
;; commands.
;;
;; TERM-CHECK-SOURCE -- if FNAME is in a modified buffer, asks you if you
;; want to save the buffer before issuing any process requests to the command
;; interpreter.
;;
;; TERM-GET-SOURCE -- used by the source-file processing commands to prompt
;; for the file to process.

;; (TERM-SOURCE-DEFAULT previous-dir/file source-modes)
;;============================================================================
;; This function computes the defaults for the load-file and compile-file
;; commands for tea, soar, cmulisp, and cmuscheme modes.
;;
;; - PREVIOUS-DIR/FILE is a pair (directory . filename) from the last
;; source-file processing command, or nil if there hasn't been one yet.
;; - SOURCE-MODES is a list used to determine what buffers contain source
;; files: if the major mode of the buffer is in SOURCE-MODES, it's source.
;; Typically, (lisp-mode) or (scheme-mode).
;;
;; If the command is given while the cursor is inside a string, *and*
;; the string is an existing filename, *and* the filename is not a directory,
;; then the string is taken as default.  This allows you to just position
;; your cursor over a string that's a filename and have it taken as default.
;;
;; If the command is given in a file buffer whose major mode is in
;; SOURCE-MODES, then the filename is the default file, and the
;; file's directory is the default directory.
;;
;; If the buffer isn't a source file buffer (e.g., it's the process buffer),
;; then the default directory & file are what was used in the last source-file
;; processing command (i.e., PREVIOUS-DIR/FILE).  If this is the first time
;; the command has been run (PREVIOUS-DIR/FILE is nil), the default directory
;; is the cwd, with no default file.  (\"no default file\" = nil)
;;
;; SOURCE-REGEXP is typically going to be something like (tea-mode)
;; for T programs, (lisp-mode) for Lisp programs, (soar-mode lisp-mode)
;; for Soar programs, etc.
;;
;; The function returns a pair: (default-directory . default-file).

(defun term-source-default (previous-dir/file source-modes)
  (cond ((and buffer-file-name (memq major-mode source-modes))
	 (cons (file-name-directory    buffer-file-name)
	       (file-name-nondirectory buffer-file-name)))
	(previous-dir/file)
	(t
	 (cons default-directory nil))))


;; (TERM-CHECK-SOURCE fname)
;;============================================================================
;; Prior to loading or compiling (or otherwise processing) a file (in the CMU
;; process-in-a-buffer modes), this function can be called on the filename.
;; If the file is loaded into a buffer, and the buffer is modified, the user
;; is queried to see if he wants to save the buffer before proceeding with
;; the load or compile.

(defun term-check-source (fname)
  (let ((buff (get-file-buffer fname)))
    (when (and buff
	       (buffer-modified-p buff)
	       (y-or-n-p (format "Save buffer %s first? "
				 (buffer-name buff))))
      ;; save BUFF.
      (with-current-buffer buff
	(save-buffer)))))


;; (TERM-GET-SOURCE prompt prev-dir/file source-modes mustmatch-p)
;;============================================================================
;; TERM-GET-SOURCE is used to prompt for filenames in command-interpreter
;; commands that process source files (like loading or compiling a file).
;; It prompts for the filename, provides a default, if there is one,
;; and returns the result filename.
;;
;; See TERM-SOURCE-DEFAULT for more on determining defaults.
;;
;; PROMPT is the prompt string.  PREV-DIR/FILE is the (directory . file) pair
;; from the last source processing command.  SOURCE-MODES is a list of major
;; modes used to determine what file buffers contain source files.  (These
;; two arguments are used for determining defaults).  If MUSTMATCH-P is true,
;; then the filename reader will only accept a file that exists.
;;
;; A typical use:
;; (interactive (term-get-source "Compile file: " prev-lisp-dir/file
;;                                 '(lisp-mode) t))

;; This is pretty stupid about strings.  It decides we're in a string
;; if there's a quote on both sides of point on the current line.
(defun term-extract-string ()
  "Return string around `point' that starts the current line or nil."
  (save-excursion
    (let* ((point (point))
	   (bol (line-beginning-position))
	   (eol (line-end-position))
	   (start (and (search-backward "\"" bol t)
                       (1+ (point))))
	   (end (progn (goto-char point)
		       (and (search-forward "\"" eol t)
			    (1- (point))))))
      (and start end
	   (buffer-substring start end)))))

(defun term-get-source (prompt prev-dir/file source-modes mustmatch-p)
  (let* ((def (term-source-default prev-dir/file source-modes))
         (stringfile (term-extract-string))
	 (sfile-p (and stringfile
		       (condition-case ()
			   (file-exists-p stringfile)
			 (error nil))
		       (not (file-directory-p stringfile))))
	 (defdir  (if sfile-p (file-name-directory stringfile)
                      (car def)))
	 (deffile (if sfile-p (file-name-nondirectory stringfile)
                      (cdr def)))
	 (ans (read-file-name (if deffile (format "%s(default %s) "
						  prompt    deffile)
				  prompt)
			      defdir
			      (concat defdir deffile)
			      mustmatch-p)))
    (list (expand-file-name (substitute-in-file-name ans)))))

;; I am somewhat divided on this string-default feature.  It seems
;; to violate the principle-of-least-astonishment, in that it makes
;; the default harder to predict, so you actually have to look and see
;; what the default really is before choosing it.  This can trip you up.
;; On the other hand, it can be useful, I guess.  I would appreciate feedback
;; on this.
;;     -Olin


;;; Simple process query facility.
;; ===========================================================================
;; This function is for commands that want to send a query to the process
;; and show the response to the user.  For example, a command to get the
;; arglist for a Common Lisp function might send a "(arglist 'foo)" query
;; to an inferior Common Lisp process.
;;
;; This simple facility just sends strings to the inferior process and pops
;; up a window for the process buffer so you can see what the process
;; responds with.  We don't do anything fancy like try to intercept what the
;; process responds with and put it in a pop-up window or on the message
;; line.  We just display the buffer.  Low tech.  Simple.  Works good.

;; Send to the inferior process PROC the string STR.  Pop-up but do not select
;; a window for the inferior process so that its response can be seen.
(defun term-proc-query (proc str)
  (let* ((proc-buf (process-buffer proc))
	 (proc-mark (process-mark proc)))
    (display-buffer proc-buf)
    (set-buffer proc-buf) ; but it's not the selected *window*
    (let ((proc-win (get-buffer-window proc-buf))
	  (proc-pt (marker-position proc-mark)))
      (term-send-string proc str) ; send the query
      (accept-process-output proc)  ; wait for some output
      ;; Try to position the proc window so you can see the answer.
      ;; This is bogus code.  If you delete the (sit-for 0), it breaks.
      ;; I don't know why.  Wizards invited to improve it.
      (when (not (pos-visible-in-window-p proc-pt proc-win))
	(let ((opoint (window-point proc-win)))
	  (set-window-point proc-win proc-mark) (sit-for 0)
	  (if (not (pos-visible-in-window-p opoint proc-win))
	      (push-mark opoint)
	    (set-window-point proc-win opoint)))))))

;; Returns the current column in the current screen line.
;; Note: (current-column) yields column in buffer line.

(defun term-horizontal-column ()
  (- (term-current-column) (term-start-line-column)))

;; Calls either vertical-motion or term-buffer-vertical-motion
(defmacro term-vertical-motion (count)
  (list 'funcall 'term-vertical-motion count))

; An emulation of vertical-motion that is independent of having a window.
; Instead, it uses the term-width variable as the logical window width.

(defun term-buffer-vertical-motion (count)
  (cond ((= count 0)
	 (move-to-column (* term-width (/ (current-column) term-width)))
	 0)
	((> count 0)
	 (let ((H)
	       (todo (+ count (/ (current-column) term-width))))
	   (end-of-line)
	   ;; The loop iterates over buffer lines;
	   ;; H is the number of screen lines in the current line, i.e.
	   ;; the ceiling of dividing the buffer line width by term-width.
	   (while (and (<= (setq H (max (/ (+ (current-column) term-width -1)
					   term-width)
					1))
			   todo)
		       (not (eobp)))
	     (setq todo (- todo H))
	     (forward-char) ;; Move past the ?\n
	     (end-of-line)) ;; and on to the end of the next line.
	   (if (and (>= todo H) (> todo 0))
	       (+ (- count todo) H -1) ;; Hit end of buffer.
	     (move-to-column (* todo term-width))
	     count)))
	(t ;; (< count 0) ;; Similar algorithm, but for upward motion.
	 (let ((H)
	       (todo (- count)))
	   (while (and (<= (setq H (max (/ (+ (current-column) term-width -1)
					   term-width)
					1))
			   todo)
		       (progn (beginning-of-line)
			      (not (bobp))))
	     (setq todo (- todo H))
	     (backward-char)) ;; Move to end of previous line.
	   (if (and (>= todo H) (> todo 0))
	       (+ count todo (- 1 H)) ;; Hit beginning of buffer.
	     (move-to-column (* (- H todo 1) term-width))
	     count)))))

;; The term-start-line-column variable is used as a cache.
(defun term-start-line-column ()
  (cond (term-start-line-column)
	((let ((save-pos (point)))
	   (term-vertical-motion 0)
	   (setq term-start-line-column (current-column))
	   (goto-char save-pos)
	   term-start-line-column))))

;; Same as (current-column), but uses term-current-column as a cache.
(defun term-current-column ()
  (cond (term-current-column)
	((setq term-current-column (current-column)))))

(defun term-move-to-column (column)
  (setq term-current-column column)
  (let ((point-at-eol (line-end-position)))
    (move-to-column term-current-column t)
    ;; If move-to-column extends the current line it will use the face
    ;; from the last character on the line, set the face for the chars
    ;; to default.
    (when (> (point) point-at-eol)
      (put-text-property point-at-eol (point) 'font-lock-face 'default))))

;; Move DELTA column right (or left if delta < 0 limiting at column 0).
(defun term-move-columns (delta)
  (term-move-to-column
   (max 0 (+ (term-current-column) delta))))

;; Insert COUNT copies of CHAR in the default face.
(defun term-insert-char (char count)
  (let ((old-point (point)))
    (insert-char char count)
    (put-text-property old-point (point) 'font-lock-face 'default)))

(defun term-current-row ()
  (cond (term-current-row)
	((setq term-current-row
	       (save-restriction
		 (save-excursion
		   (narrow-to-region term-home-marker (point-max))
		   (- (term-vertical-motion -9999))))))))

(defun term-adjust-current-row-cache (delta)
  (when term-current-row
    (setq term-current-row
	  (max 0 (+ term-current-row delta)))))

(defun term-terminal-pos ()
  (save-excursion ;    save-restriction
    (let ((save-col (term-current-column))
	  x y)
      (term-vertical-motion 0)
      (setq x (- save-col (current-column)))
      (setq y (term-vertical-motion term-height))
      (cons x y))))

;;Function that handles term messages: code by rms (and you can see the
;;difference ;-) -mm

(defun term-handle-ansi-terminal-messages (message)
  ;; Is there a command here?
  (while (string-match "\eAnSiT.+\n" message)
    ;; Extract the command code and the argument.
    (let* ((start (match-beginning 0))
	   (command-code (aref message (+ start 6)))
	   (argument
	    (save-match-data
	      (substring message
			 (+ start 8)
			 (string-match "\r?\n" message
				       (+ start 8)))))
	   ignore)
      ;; Delete this command from MESSAGE.
      (setq message (replace-match "" t t message))

      ;; If we recognize the type of command, set the appropriate variable.
      (cond ((= command-code ?c)
	     (setq term-ansi-at-dir argument))
	    ((= command-code ?h)
	     (setq term-ansi-at-host argument))
	    ((= command-code ?u)
	     (setq term-ansi-at-user argument))
	    ;; Otherwise ignore this one.
	    (t
	     (setq ignore t)))

      ;; Update default-directory based on the changes this command made.
      (if ignore
	  nil
	(setq default-directory
	      (file-name-as-directory
	       (if (and (string= term-ansi-at-host (system-name))
                        (string= term-ansi-at-user (user-real-login-name)))
		   (expand-file-name term-ansi-at-dir)
                 (concat "/-:" term-ansi-at-user "@" term-ansi-at-host ":"
                         term-ansi-at-dir))))

	;; I'm not sure this is necessary,
	;; but it's best to be on the safe side.
	(if (string= term-ansi-at-host (system-name))
	    (progn
	      (setq ange-ftp-default-user term-ansi-at-save-user)
	      (setq ange-ftp-default-password term-ansi-at-save-pwd)
	      (setq ange-ftp-generate-anonymous-password term-ansi-at-save-anon))
	  (setq term-ansi-at-save-user ange-ftp-default-user)
	  (setq term-ansi-at-save-pwd ange-ftp-default-password)
	  (setq term-ansi-at-save-anon ange-ftp-generate-anonymous-password)
	  (setq ange-ftp-default-user nil)
	  (setq ange-ftp-default-password nil)
	  (setq ange-ftp-generate-anonymous-password nil)))))
  message)


;; Terminal emulation
;; This is the standard process filter for term buffers.
;; It emulates (most of the features of) a VT100/ANSI-style terminal.

;; References:
;; [ctlseqs]: http://invisible-island.net/xterm/ctlseqs/ctlseqs.html
;; [ECMA-48]: http://www.ecma-international.org/publications/standards/Ecma-048.htm
;; [vt100]: https://vt100.net/docs/vt100-ug/chapter3.html

(defconst term-control-seq-regexp
  (concat
   ;; A control character,
   "\\(?:[\r\n\000\007\t\b\016\017]\\|"
   ;; some Emacs specific control sequences, implemented by
   ;; `term-command-hook',
   "\032[^\n]+\r?\n\\|"
   ;; a C1 escape coded character (see [ECMA-48] section 5.3 "Elements
   ;; of the C1 set"),
   "\e\\(?:[DM78c]\\|"
   ;; another Emacs specific control sequence,
   "AnSiT[^\n]+\r?\n\\|"
   ;; or an escape sequence (section 5.4 "Control Sequences"),
   "\\[\\([\x30-\x3F]*\\)[\x20-\x2F]*[\x40-\x7E]\\)\\)")
  "Regexp matching control sequences handled by term.el.")

(defconst term-control-seq-prefix-regexp
  "[\032\e]")

(defun term-emulate-terminal (proc str)
  (with-current-buffer (process-buffer proc)
    (let* ((i 0) funny
	   decoded-substring
	   save-point save-marker win
	   (inhibit-read-only t)
	   (buffer-undo-list t)
	   (selected (selected-window))
	   last-win
	   (str-length (length str)))
      (save-selected-window

	(when (marker-buffer term-pending-delete-marker)
	  ;; Delete text following term-pending-delete-marker.
	  (delete-region term-pending-delete-marker (process-mark proc))
	  (set-marker term-pending-delete-marker nil))

	(when (/= (point) (process-mark proc))
	  (setq save-point (point-marker)))

        (setf term-vertical-motion
              (if (eq (window-buffer) (current-buffer))
                  'vertical-motion
                'term-buffer-vertical-motion))
        (setq save-marker (copy-marker (process-mark proc)))
	(goto-char (process-mark proc))

	(save-restriction
	  ;; If the buffer is in line mode, and there is a partial
	  ;; input line, save the line (by narrowing to leave it
	  ;; outside the restriction ) until we're done with output.
	  (when (and (> (point-max) (process-mark proc))
		     (term-in-line-mode))
	    (narrow-to-region (point-min) (process-mark proc)))

	  (when term-log-buffer
	    (princ str term-log-buffer))
          (when term-terminal-undecoded-bytes
            (setq str (concat term-terminal-undecoded-bytes str))
            (setq str-length (length str))
            (setq term-terminal-undecoded-bytes nil))
<<<<<<< HEAD

          (while (< i str-length)
            (setq funny (string-match term-control-seq-regexp str i))
            (let ((ctl-params (and funny (match-string 1 str)))
                  (ctl-params-end (and funny (match-end 1)))
                  (ctl-end (if funny (match-end 0)
                             (setq funny (string-match term-control-seq-prefix-regexp str i))
                             (if funny
                                 (setq term-terminal-undecoded-bytes
                                       (substring str funny))
                               (setq funny str-length))
                             ;; The control sequence ends somewhere
                             ;; past the end of this string.
                             (1+ str-length))))
              (when (> funny i)
                (when term-do-line-wrapping
                  (term-down 1 t)
                  (term-move-to-column 0)
                  (setq term-do-line-wrapping nil))
                ;; Handle non-control data.  Decode the string before
                ;; counting characters, to avoid garbling of certain
                ;; multibyte characters (bug#1006).
                (setq decoded-substring
                      (decode-coding-string
                       (substring str i funny)
                       locale-coding-system t))
                ;; Check for multibyte characters that ends
                ;; before end of string, and save it for
                ;; next time.
                (when (= funny str-length)
                  (let ((partial 0)
                        (count (length decoded-substring)))
                    (while (eq (char-charset (aref decoded-substring
                                                   (- count 1 partial)))
                               'eight-bit)
                      (cl-incf partial))
                    (when (> partial 0)
                      (setq term-terminal-undecoded-bytes
                            (substring decoded-substring (- partial)))
                      (setq decoded-substring
                            (substring decoded-substring 0 (- partial)))
                      (cl-decf str-length partial)
                      (cl-decf funny partial))))

                ;; Insert a string, check how many columns
                ;; we moved, then delete that many columns
                ;; following point if not eob nor insert-mode.
                (let ((old-column (term-horizontal-column))
                      (old-point (point))
                      columns)
                  (unless term-suppress-hard-newline
                    (while (> (+ (length decoded-substring) old-column)
                              term-width)
                      (insert (substring decoded-substring 0
                                         (- term-width old-column)))
                      ;; Since we've enough text to fill the whole line,
                      ;; delete previous text regardless of
                      ;; `term-insert-mode's value.
                      (delete-region (point) (line-end-position))
                      (term-down 1 t)
                      (term-move-columns (- (term-current-column)))
                      (add-text-properties (1- (point)) (point)
                                           '(term-line-wrap t rear-nonsticky t))
                      (setq decoded-substring
                            (substring decoded-substring (- term-width old-column)))
                      (setq old-column 0)))
                  (insert decoded-substring)
                  (setq term-current-column (current-column)
                        columns (- term-current-column old-column))
                  (when (not (or (eobp) term-insert-mode))
                    (let ((pos (point)))
                      (term-move-columns columns)
                      (delete-region pos (point))
                      (setq term-current-column nil)))
                  ;; In insert mode if the current line
                  ;; has become too long it needs to be
                  ;; chopped off.
                  (when term-insert-mode
                    (let ((pos (point)))
                      (end-of-line)
                      (when (> (current-column) term-width)
                        (delete-region (- (point) (- (current-column) term-width))
                                       (point)))
                      (goto-char pos)))

                  (put-text-property old-point (point)
                                     'font-lock-face term-current-face))
                ;; If the last char was written in last column,
                ;; back up one column, but remember we did so.
                ;; Thus we emulate xterm/vt100-style line-wrapping.
                (when (eq (term-current-column) term-width)
                  (term-move-columns -1)
                  ;; We check after ctrl sequence handling if point
                  ;; was moved (and leave line-wrapping state if so).
                  (setq term-do-line-wrapping (point)))
                (setq term-current-column nil)
                (setq i funny))
              (pcase-exhaustive (and (<= ctl-end str-length) (aref str i))
                (?\t ;; TAB (terminfo: ht)
                 ;; The line cannot exceed term-width. TAB at
                 ;; the end of a line should not cause wrapping.
                 (let ((col (term-current-column)))
                   (term-move-to-column
                    (min (1- term-width)
                         (+ col 8 (- (mod col 8)))))))
                (?\r ;; (terminfo: cr)
                 (term-vertical-motion 0)
                 (setq term-current-column term-start-line-column))
                (?\n ;; (terminfo: cud1, ind)
                 (unless (and term-kill-echo-list
                              (term-check-kill-echo-list))
                   (term-down 1 t)))
                (?\b ;; (terminfo: cub1)
                 (term-move-columns -1))
                (?\C-g                  ;; (terminfo: bel)
                 (beep t))
                (?\032 ; Emacs specific control sequence.
                 (funcall term-command-function
                          (decode-coding-string
                           (substring str (1+ i)
                                      (- ctl-end
                                         (if (eq (aref str (- ctl-end 2)) ?\r)
                                             2 1)))
                           locale-coding-system t)))
                (?\e
                 (pcase (aref str (1+ i))
                   (?\[
                    ;; We only handle control sequences with a single
                    ;; "Final" byte (see [ECMA-48] section 5.4).
                    (when (eq ctl-params-end (1- ctl-end))
                      (term-handle-ansi-escape
                       proc
                       (mapcar ;; We don't distinguish empty params
                               ;; from 0 (according to [ECMA-48] we
                               ;; should, but all commands we support
                               ;; default to 0 values anyway).
                        #'string-to-number
                        (split-string ctl-params ";"))
                       (aref str (1- ctl-end)))))
                   (?D ;; Scroll forward (apparently not documented in
                       ;; [ECMA-48], [ctlseqs] mentions it as C1
                       ;; character "Index" though).
                    (term-handle-deferred-scroll)
                    (term-down 1 t))
                   (?M ;; Scroll reversed (terminfo: ri, ECMA-48
                       ;; "Reverse Linefeed").
                    (if (or (< (term-current-row) term-scroll-start)
                            (>= (1- (term-current-row))
                                term-scroll-start))
                        ;; Scrolling up will not move outside
                        ;; the scroll region.
                        (term-down -1)
                      ;; Scrolling the scroll region is needed.
                      (term-down -1 t)))
                   (?7 ;; Save cursor (terminfo: sc, not in [ECMA-48],
                       ;; [ctlseqs] has it as "DECSC").
                    (term-handle-deferred-scroll)
                    (setq term-saved-cursor
                          (list (term-current-row)
                                (term-horizontal-column)
                                term-ansi-current-bg-color
                                term-ansi-current-bold
                                term-ansi-current-color
                                term-ansi-current-invisible
                                term-ansi-current-reverse
                                term-ansi-current-underline
                                term-current-face)))
                   (?8 ;; Restore cursor (terminfo: rc, [ctlseqs]
                       ;; "DECRC").
                    (when term-saved-cursor
                      (term-goto (nth 0 term-saved-cursor)
                                 (nth 1 term-saved-cursor))
                      (setq term-ansi-current-bg-color
                            (nth 2 term-saved-cursor)
                            term-ansi-current-bold
                            (nth 3 term-saved-cursor)
                            term-ansi-current-color
                            (nth 4 term-saved-cursor)
                            term-ansi-current-invisible
                            (nth 5 term-saved-cursor)
                            term-ansi-current-reverse
                            (nth 6 term-saved-cursor)
                            term-ansi-current-underline
                            (nth 7 term-saved-cursor)
                            term-current-face
                            (nth 8 term-saved-cursor))))
                   (?c ;; \Ec - Reset (terminfo: rs1, [ctlseqs] "RIS").
                    ;; This is used by the "clear" program.
                    (term-reset-terminal))
                   (?A ;; An \eAnSiT sequence (Emacs specific).
                    (term-handle-ansi-terminal-messages
                     (substring str i ctl-end)))))
                ;; Ignore NUL, Shift Out, Shift In.
                ((or ?\0 #xE #xF 'nil) nil))
              ;; Leave line-wrapping state if point was moved.
              (unless (eq term-do-line-wrapping (point))
                (setq term-do-line-wrapping nil))
              (if (term-handling-pager)
                  (progn
                    ;; Finish stuff to get ready to handle PAGER.
                    (if (> (% (current-column) term-width) 0)
                        (setq term-terminal-undecoded-bytes
                              (substring str i))
                      ;; We're at column 0.  Goto end of buffer; to compensate,
                      ;; prepend a ?\r for later.  This looks more consistent.
                      (if (zerop i)
                          (setq term-terminal-undecoded-bytes
                                (concat "\r" (substring str i)))
                        (setq term-terminal-undecoded-bytes (substring str (1- i)))
                        (aset term-terminal-undecoded-bytes 0 ?\r))
                      (goto-char (point-max)))
                    ;; FIXME: Use (add-function :override (process-filter proc)
                    (make-local-variable 'term-pager-old-filter)
                    (setq term-pager-old-filter (process-filter proc))
                    ;; FIXME: Where is `term-pager-filter' set to a function?!
                    (set-process-filter proc term-pager-filter)
                    (setq i str-length))
                (setq i ctl-end)))))
=======
	  (cond ((eq term-terminal-state 4) ;; Have saved pending output.
		 (setq str (concat term-terminal-parameter str))
		 (setq term-terminal-parameter nil)
		 (setq str-length (length str))
		 (setq term-terminal-state 0)))

	  (while (< i str-length)
	    (setq char (aref str i))
	    (cond ((< term-terminal-state 2)
		   ;; Look for prefix of regular chars
		   (setq funny
			 (string-match "[\r\n\000\007\033\t\b\032\016\017]"
				       str i))
		   (when (not funny) (setq funny str-length))
		   (cond ((> funny i)
			  (cond ((eq term-terminal-state 1)
				 ;; We are in state 1, we need to wrap
				 ;; around.  Go to the beginning of
				 ;; the next line and switch to state
				 ;; 0.
				 (term-down 1 t)
				 (term-move-columns (- (term-current-column)))
				 (setq term-terminal-state 0)))
			  ;; Decode the string before counting
			  ;; characters, to avoid garbling of certain
			  ;; multibyte characters (bug#1006).
			  (setq decoded-substring
				(decode-coding-string
				 (substring str i funny)
				 locale-coding-system))
			  (setq count (length decoded-substring))
                          ;; Check for multibyte characters that ends
                          ;; before end of string, and save it for
                          ;; next time.
                          (when (= funny str-length)
                            (let ((partial 0))
                              (while (and (< partial count)
                                          (eq (char-charset (aref decoded-substring
                                                                  (- count 1 partial)))
                                              'eight-bit))
                                (cl-incf partial))
                              (when (> count partial 0)
                                (setq term-terminal-undecoded-bytes
                                      (substring decoded-substring (- partial)))
                                (setq decoded-substring
                                      (substring decoded-substring 0 (- partial)))
                                (cl-decf str-length partial)
                                (cl-decf count partial)
                                (cl-decf funny partial))))
			  (setq temp (- (+ (term-horizontal-column) count)
					term-width))
			  (cond ((or term-suppress-hard-newline (<= temp 0)))
				;; All count chars fit in line.
				((> count temp) ;; Some chars fit.
				 ;; This iteration, handle only what fits.
				 (setq count (- count temp))
				 (setq count-bytes
				       (length
					(encode-coding-string
					 (substring decoded-substring 0 count)
					 'binary)))
				 (setq temp 0)
				 (setq funny (+ count-bytes i)))
				((or (not (or term-pager-count
					      term-scroll-with-delete))
				     (>  (term-handle-scroll 1) 0))
				 (term-adjust-current-row-cache 1)
				 (setq count (min count term-width))
				 (setq count-bytes
				       (length
					(encode-coding-string
					 (substring decoded-substring 0 count)
					 'binary)))
				 (setq funny (+ count-bytes i))
				 (setq term-start-line-column
				       term-current-column))
				(t ;; Doing PAGER processing.
				 (setq count 0 funny i)
				 (setq term-current-column nil)
				 (setq term-start-line-column nil)))
			  (setq old-point (point))

			  ;; Insert a string, check how many columns
			  ;; we moved, then delete that many columns
			  ;; following point if not eob nor insert-mode.
			  (let ((old-column (current-column))
				columns pos)
			    (insert (decode-coding-string (substring str i funny) locale-coding-system))
			    (setq term-current-column (current-column)
				  columns (- term-current-column old-column))
			    (when (not (or (eobp) term-insert-mode))
			      (setq pos (point))
			      (term-move-columns columns)
			      (delete-region pos (point)))
			    ;; In insert mode if the current line
			    ;; has become too long it needs to be
			    ;; chopped off.
			    (when term-insert-mode
			      (setq pos (point))
			      (end-of-line)
			      (when (> (current-column) term-width)
				(delete-region (- (point) (- (current-column) term-width))
					       (point)))
			      (goto-char pos)))
			  (setq term-current-column nil)

			  (put-text-property old-point (point)
					     'font-lock-face term-current-face)
			  ;; If the last char was written in last column,
			  ;; back up one column, but remember we did so.
			  ;; Thus we emulate xterm/vt100-style line-wrapping.
			  (cond ((eq temp 0)
				 (term-move-columns -1)
				 (setq term-terminal-state 1)))
			  (setq i (1- funny)))
			 ((and (setq term-terminal-state 0)
			       (eq char ?\^I)) ; TAB (terminfo: ht)
			  (setq count (term-current-column))
			  ;; The line cannot exceed term-width. TAB at
			  ;; the end of a line should not cause wrapping.
			  (setq count (min term-width
					   (+ count 8 (- (mod count 8)))))
			  (if (> term-width count)
			      (progn
				(term-move-columns
				 (- count (term-current-column)))
				(setq term-current-column count))
			    (when (> term-width (term-current-column))
			      (term-move-columns
			       (1- (- term-width (term-current-column)))))
			    (when (= term-width (term-current-column))
			      (term-move-columns -1))))
			 ((eq char ?\r)  ;; (terminfo: cr)
			  (term-vertical-motion 0)
			  (setq term-current-column term-start-line-column))
			 ((eq char ?\n)  ;; (terminfo: cud1, ind)
			  (unless (and term-kill-echo-list
				       (term-check-kill-echo-list))
			    (term-down 1 t)))
			 ((eq char ?\b)  ;; (terminfo: cub1)
			  (term-move-columns -1))
			 ((eq char ?\033) ; Escape
			  (setq term-terminal-state 2))
			 ((eq char 0))	       ; NUL: Do nothing
			 ((eq char ?\016))     ; Shift Out - ignored
			 ((eq char ?\017))     ; Shift In - ignored
			 ((eq char ?\^G) ;; (terminfo: bel)
			  (beep t))
			 ((eq char ?\032)
			  (let ((end (string-match "\r?\n" str i)))
			    (if end
                                (progn
                                  (unless handled-ansi-message
                                    (funcall term-command-hook
                                             (decode-coding-string
                                              (substring str (1+ i) end)
                                              locale-coding-system)))
                                  (setq i (1- (match-end 0))))
			      (setq term-terminal-parameter (substring str i))
			      (setq term-terminal-state 4)
			      (setq i str-length))))
			 (t   ; insert char FIXME: Should never happen
			  (term-move-columns 1)
			  (backward-delete-char 1)
			  (insert char))))
		  ((eq term-terminal-state 2)	  ; Seen Esc
		   (cond ((eq char ?\133)	  ;; ?\133 = ?[

                          ;; Some modifications to cope with multiple
                          ;; settings like ^[[01;32;43m -mm
                          ;; Note that now the init value of
                          ;; term-terminal-previous-parameter has been
                          ;; changed to -1

			  (setq term-terminal-parameter 0)
			  (setq term-terminal-previous-parameter -1)
			  (setq term-terminal-previous-parameter-2 -1)
			  (setq term-terminal-previous-parameter-3 -1)
			  (setq term-terminal-previous-parameter-4 -1)
			  (setq term-terminal-more-parameters 0)
			  (setq term-terminal-state 3))
			 ((eq char ?D) ;; scroll forward
			  (term-handle-deferred-scroll)
			  (term-down 1 t)
			  (setq term-terminal-state 0))
			 ;; ((eq char ?E) ;; (terminfo: nw), not used for
			 ;; 	       ;; now, but this is a working
			 ;; 	       ;; implementation
			 ;;  (term-down 1)
			 ;;  (term-goto term-current-row 0)
			 ;;  (setq term-terminal-state 0))
			 ((eq char ?M) ;; scroll reversed (terminfo: ri)
			  (if (or (< (term-current-row) term-scroll-start)
				  (>= (1- (term-current-row))
				      term-scroll-start))
			      ;; Scrolling up will not move outside
			      ;; the scroll region.
			      (term-down -1)
			    ;; Scrolling the scroll region is needed.
			    (term-down -1 t))
			  (setq term-terminal-state 0))
			 ((eq char ?7) ;; Save cursor (terminfo: sc)
			  (term-handle-deferred-scroll)
			  (setq term-saved-cursor
				(list (term-current-row)
				      (term-horizontal-column)
				      term-ansi-current-bg-color
				      term-ansi-current-bold
				      term-ansi-current-color
				      term-ansi-current-invisible
				      term-ansi-current-reverse
				      term-ansi-current-underline
				      term-current-face)
				)
			  (setq term-terminal-state 0))
			 ((eq char ?8) ;; Restore cursor (terminfo: rc)
			  (when term-saved-cursor
			    (term-goto (nth 0 term-saved-cursor)
				       (nth 1 term-saved-cursor))
			    (setq term-ansi-current-bg-color
				  (nth 2 term-saved-cursor)
				  term-ansi-current-bold
				  (nth 3 term-saved-cursor)
				  term-ansi-current-color
				  (nth 4 term-saved-cursor)
				  term-ansi-current-invisible
				  (nth 5 term-saved-cursor)
				  term-ansi-current-reverse
				  (nth 6 term-saved-cursor)
				  term-ansi-current-underline
				  (nth 7 term-saved-cursor)
				  term-current-face
				  (nth 8 term-saved-cursor)))
			  (setq term-terminal-state 0))
			 ((eq char ?c) ;; \Ec - Reset (terminfo: rs1)
			  ;; This is used by the "clear" program.
			  (setq term-terminal-state 0)
			  (term-reset-terminal))
			 ;; The \E#8 reset sequence for xterm. We
			 ;; probably don't need to handle it, but this
			 ;; is the code to parse it.
			 ;; ((eq char ?#)
			 ;;  (when (eq (aref str (1+ i)) ?8)
			 ;;    (setq i (1+ i))
			 ;;    (setq term-scroll-start 0)
			 ;;    (setq term-scroll-end term-height)
			 ;;    (setq term-terminal-state 0)))
			 ((setq term-terminal-state 0))))
		  ((eq term-terminal-state 3) ; Seen Esc [
		   (cond ((and (>= char ?0) (<= char ?9))
			  (setq term-terminal-parameter
				(+ (* 10 term-terminal-parameter) (- char ?0))))
			 ((eq char ?\;)
                          ;; Some modifications to cope with multiple
                          ;; settings like ^[[01;32;43m -mm
			  (setq term-terminal-more-parameters 1)
			  (setq term-terminal-previous-parameter-4
				term-terminal-previous-parameter-3)
			  (setq term-terminal-previous-parameter-3
				term-terminal-previous-parameter-2)
			  (setq term-terminal-previous-parameter-2
				term-terminal-previous-parameter)
			  (setq term-terminal-previous-parameter
				term-terminal-parameter)
			  (setq term-terminal-parameter 0))
			 ((eq char ??)) ; Ignore ?
			 (t
			  (term-handle-ansi-escape proc char)
			  (setq term-terminal-more-parameters 0)
			  (setq term-terminal-previous-parameter-4 -1)
			  (setq term-terminal-previous-parameter-3 -1)
			  (setq term-terminal-previous-parameter-2 -1)
			  (setq term-terminal-previous-parameter -1)
			  (setq term-terminal-state 0)))))
	    (when (term-handling-pager)
	      ;; Finish stuff to get ready to handle PAGER.
	      (if (> (% (current-column) term-width) 0)
		  (setq term-terminal-parameter
			(substring str i))
		;; We're at column 0.  Goto end of buffer; to compensate,
		;; prepend a ?\r for later.  This looks more consistent.
		(if (zerop i)
		    (setq term-terminal-parameter
			  (concat "\r" (substring str i)))
		  (setq term-terminal-parameter (substring str (1- i)))
		  (aset term-terminal-parameter 0 ?\r))
		(goto-char (point-max)))
	      (setq term-terminal-state 4)
	      (make-local-variable 'term-pager-old-filter)
	      (setq term-pager-old-filter (process-filter proc))
	      (set-process-filter proc term-pager-filter)
	      (setq i str-length))
	    (setq i (1+ i))))
>>>>>>> 150bdfe4

	(when (>= (term-current-row) term-height)
	  (term-handle-deferred-scroll))

	(set-marker (process-mark proc) (point))
        (when (stringp decoded-substring)
          (term-watch-for-password-prompt decoded-substring))
	(when save-point
	  (goto-char save-point)
	  (set-marker save-point nil))

	;; Check for a pending filename-and-line number to display.
	;; We do this before scrolling, because we might create a new window.
	(when (and term-pending-frame
		   (eq (window-buffer selected) (current-buffer)))
	  (term-display-line (car term-pending-frame)
			     (cdr term-pending-frame))
          (setq term-pending-frame nil))

	;; Scroll each window displaying the buffer but (by default)
	;; only if the point matches the process-mark we started with.
	(setq win selected)
	;; Avoid infinite loop in strange case where minibuffer window
	;; is selected but not active.
	(while (window-minibuffer-p win)
	  (setq win (next-window win nil t)))
	(setq last-win win)
	(while (progn
		 (setq win (next-window win nil t))
		 (when (eq (window-buffer win) (process-buffer proc))
		   (let ((scroll term-scroll-to-bottom-on-output))
		     (select-window win)
		     (when (or (= (point) save-marker)
			       (eq scroll t) (eq scroll 'all)
			       ;; Maybe user wants point to jump to the end.
			       (and (eq selected win)
				    (or (eq scroll 'this) (not save-point)))
			       (and (eq scroll 'others)
				    (not (eq selected win))))
		       (goto-char term-home-marker)
		       (recenter 0)
		       (goto-char (process-mark proc))
		       (if (not (pos-visible-in-window-p (point) win))
			   (recenter -1)))
		     ;; Optionally scroll so that the text
		     ;; ends at the bottom of the window.
		     (when (and term-scroll-show-maximum-output
				(>= (point) (process-mark proc)))
		       (save-excursion
			 (goto-char (point-max))
			 (recenter -1)))))
		 (not (eq win last-win))))

        ;; Stolen from comint.el and adapted -mm
	(when (> term-buffer-maximum-size 0)
	  (save-excursion
	    (goto-char (process-mark (get-buffer-process (current-buffer))))
	    (forward-line (- term-buffer-maximum-size))
	    (beginning-of-line)
	    (delete-region (point-min) (point))))
	(set-marker save-marker nil)))
    ;; This might be expensive, but we need it to handle something
    ;; like `sleep 5 | less -c' in more-or-less real time.
    (when (get-buffer-window (current-buffer))
      (redisplay))))

(defvar-local term-goto-process-mark t
  "Whether to reset point to the current process mark after this command.

Set in `pre-command-hook' in char mode by `term-set-goto-process-mark'.")

(defun term-set-goto-process-mark ()
  "Sets `term-goto-process-mark'.

Always set to nil if `term-char-mode-point-at-process-mark' is nil.

Called as a buffer-local `pre-command-hook' function in
`term-char-mode' so that when point is equal to the process mark
at the pre-command stage, we know to restore point to the process
mark at the post-command stage.

See also `term-goto-process-mark-maybe'."
  (setq term-goto-process-mark
        (and term-char-mode-point-at-process-mark
             (eq (point) (marker-position (term-process-mark))))))

(defun term-goto-process-mark-maybe ()
  "Move point to the term buffer's process mark upon keyboard input.

Called as a buffer-local `post-command-hook' function in
`term-char-mode' to prevent commands from putting the buffer into
an inconsistent state by unexpectedly moving point.

Mouse events are ignored so that mouse selection is unimpeded.

Only acts when the pre-command position of point was equal to the
process mark, and the `term-char-mode-point-at-process-mark'
option is enabled.  See `term-set-goto-process-mark'."
  (when term-goto-process-mark
    (unless (mouse-event-p last-command-event)
      (goto-char (term-process-mark)))))

(defun term-process-mark ()
  "The current `process-mark' for the term buffer process."
  (process-mark (get-buffer-process (current-buffer))))

(defun term-handle-deferred-scroll ()
  (let ((count (- (term-current-row) term-height)))
    (when (>= count 0)
      (save-excursion
	(goto-char term-home-marker)
	(term-vertical-motion (1+ count))
	(set-marker term-home-marker (point))
	(setq term-current-row (term--last-line))))))

(defun term-reset-terminal ()
  "Reset the terminal, delete all the content and set the face to the default one."
  (erase-buffer)
  (term-ansi-reset)
  (setq term-current-row 0)
  (setq term-current-column 1)
  (term--reset-scroll-region)
  (setq term-insert-mode nil)
  ;; FIXME: No idea why this is here, it looks wrong.  --Stef
  (setq term-ansi-face-already-done nil))

;; New function to deal with ansi colorized output, as you can see you can
;; have any bold/underline/fg/bg/reverse combination. -mm

(defun term-handle-colors-array (parameter)
  (cond

   ;; Bold  (terminfo: bold)
   ((eq parameter 1)
    (setq term-ansi-current-bold t))

   ;; Underline
   ((eq parameter 4)
    (setq term-ansi-current-underline t))

   ;; Blink (unsupported by Emacs), will be translated to bold.
   ;; This may change in the future though.
   ((eq parameter 5)
    (setq term-ansi-current-bold t))

   ;; Reverse (terminfo: smso)
   ((eq parameter 7)
    (setq term-ansi-current-reverse t))

   ;; Invisible
   ((eq parameter 8)
    (setq term-ansi-current-invisible t))

   ;; Reset underline (terminfo: rmul)
   ((eq parameter 24)
    (setq term-ansi-current-underline nil))

   ;; Reset reverse (terminfo: rmso)
   ((eq parameter 27)
    (setq term-ansi-current-reverse nil))

   ;; Foreground
   ((and (>= parameter 30) (<= parameter 37))
    (setq term-ansi-current-color (- parameter 29)))

   ;; Reset foreground
   ((eq parameter 39)
    (setq term-ansi-current-color 0))

   ;; Background
   ((and (>= parameter 40) (<= parameter 47))
    (setq term-ansi-current-bg-color (- parameter 39)))

   ;; Reset background
   ((eq parameter 49)
    (setq term-ansi-current-bg-color 0))

   ;; 0 (Reset) or unknown (reset anyway)
   (t
    (term-ansi-reset)))

  ;; (message "Debug: U-%d R-%d B-%d I-%d D-%d F-%d B-%d"
  ;;          term-ansi-current-underline
  ;;          term-ansi-current-reverse
  ;;          term-ansi-current-bold
  ;;          term-ansi-current-invisible
  ;;          term-ansi-face-already-done
  ;;          term-ansi-current-color
  ;;          term-ansi-current-bg-color)

  (unless term-ansi-face-already-done
    (if term-ansi-current-invisible
        (let ((color
               (if term-ansi-current-reverse
                   (face-foreground
                    (elt ansi-term-color-vector term-ansi-current-color)
                    nil 'default)
                 (face-background
                  (elt ansi-term-color-vector term-ansi-current-bg-color)
                  nil 'default))))
          (setq term-current-face
                (list :background color
                      :foreground color))
          ) ;; No need to bother with anything else if it's invisible.
      (setq term-current-face
            (list :foreground
                  (face-foreground
                   (elt ansi-term-color-vector term-ansi-current-color)
                   nil 'default)
                  :background
                  (face-background
                   (elt ansi-term-color-vector term-ansi-current-bg-color)
                   nil 'default)
                  :inverse-video term-ansi-current-reverse))

      (when term-ansi-current-bold
        (setq term-current-face
              `(,term-current-face :inherit term-bold)))

      (when term-ansi-current-underline
        (setq term-current-face
              `(,term-current-face :inherit term-underline)))))

  ;;	(message "Debug %S" term-current-face)
  ;; FIXME: shouldn't we set term-ansi-face-already-done to t here?  --Stef
  (setq term-ansi-face-already-done nil))


;; Handle a character assuming (eq terminal-state 2) -
;; i.e. we have previously seen Escape followed by ?[.

(defun term-handle-ansi-escape (proc params char)
  (cond
   ((or (eq char ?H)  ;; cursor motion (terminfo: cup,home)
	;; (eq char ?f) ;; xterm seems to handle this sequence too, not
	;; needed for now
	)
    (term-goto
     (1- (max 1 (min (or (nth 0 params) 0) term-height)))
     (1- (max 1 (min (or (nth 1 params) 0) term-width)))))
   ;; \E[A - cursor up (terminfo: cuu, cuu1)
   ((eq char ?A)
    (term-handle-deferred-scroll)
    (let ((tcr (term-current-row))
          (scroll-amount (car params)))
      (term-down
       (if (< (- tcr scroll-amount) term-scroll-start)
	   ;; If the amount to move is before scroll start, move
	   ;; to scroll start.
	   (- term-scroll-start tcr)
         (if (>= scroll-amount tcr)
	     (- tcr)
           (- (max 1 scroll-amount))))
       t)))
   ;; \E[B - cursor down (terminfo: cud)
   ((eq char ?B)
    (let ((tcr (term-current-row))
          (scroll-amount (car params)))
      (unless (>= tcr term-scroll-end)
	(term-down
         (min (- term-scroll-end tcr) (max 1 scroll-amount))
         t))))
   ;; \E[C - cursor right (terminfo: cuf, cuf1)
   ((eq char ?C)
    (term-move-columns
     (max 1
          (if (>= (+ (car params) (term-current-column)) term-width)
	      (- term-width (term-current-column)  1)
            (car params)))))
   ;; \E[D - cursor left (terminfo: cub)
   ((eq char ?D)
    (term-move-columns (- (max 1 (car params)))))
   ;; \E[G - cursor motion to absolute column (terminfo: hpa)
   ((eq char ?G)
    (term-move-columns (- (max 0 (min term-width (car params)))
                          (term-current-column))))
   ;; \E[J - clear to end of screen (terminfo: ed, clear)
   ((eq char ?J)
    (term-erase-in-display (car params)))
   ;; \E[K - clear to end of line (terminfo: el, el1)
   ((eq char ?K)
    (term-erase-in-line (car params)))
   ;; \E[L - insert lines (terminfo: il, il1)
   ((eq char ?L)
    (term-insert-lines (max 1 (car params))))
   ;; \E[M - delete lines (terminfo: dl, dl1)
   ((eq char ?M)
    (term-delete-lines (max 1 (car params))))
   ;; \E[P - delete chars (terminfo: dch, dch1)
   ((eq char ?P)
    (term-delete-chars (max 1 (car params))))
   ;; \E[@ - insert spaces (terminfo: ich)
   ((eq char ?@)
    (term-insert-spaces (max 1 (car params))))
   ;; \E[?h - DEC Private Mode Set
   ((eq char ?h)
    (cond ((eq (car params) 4)  ;; (terminfo: smir)
	   (setq term-insert-mode t))
	  ;; ((eq (car params) 47) ;; (terminfo: smcup)
	  ;; (term-switch-to-alternate-sub-buffer t))
	  ))
   ;; \E[?l - DEC Private Mode Reset
   ((eq char ?l)
    (cond ((eq (car params) 4)  ;; (terminfo: rmir)
	   (setq term-insert-mode nil))
          ;; ((eq (car params) 47) ;; (terminfo: rmcup)
	  ;; (term-switch-to-alternate-sub-buffer nil))
	  ))

   ;; Modified to allow ansi coloring -mm
   ;; \E[m - Set/reset modes, set bg/fg
   ;;(terminfo: smso,rmso,smul,rmul,rev,bold,sgr0,invis,op,setab,setaf)
   ((eq char ?m)
    (mapc #'term-handle-colors-array params))

   ;; \E[6n - Report cursor position (terminfo: u7)
   ((eq char ?n)
    (term-handle-deferred-scroll)
    (process-send-string proc
			 ;; (terminfo: u6)
			 (format "\e[%s;%sR"
				 (1+ (term-current-row))
				 (1+ (term-horizontal-column)))))
   ;; \E[r - Set scrolling region (terminfo: csr)
   ((eq char ?r)
    (term-set-scroll-region
     (1- (or (nth 0 params) 0))
     (1- (or (nth 1 params) 0))))
   (t)))

(defun term--reset-scroll-region ()
  "Sets the scroll region to the full height of the terminal."
  (term-set-scroll-region 0 (term--last-line)))

(defun term-set-scroll-region (top bottom)
  "Set scrolling region.
TOP is the top-most line (inclusive) of the new scrolling region,
while BOTTOM is the line following the new scrolling region (e.g. exclusive).
The top-most line is line 0."
  (setq term-scroll-start
	(if (or (< top 0) (>= top term-height))
	    0
	  top))
  (setq term-scroll-end
	(if (or (<= bottom term-scroll-start) (> bottom (term--last-line)))
	    (term--last-line)
	  bottom))
  (setq term-scroll-with-delete
	(or (term-using-alternate-sub-buffer)
	    (not (and (= term-scroll-start 0)
                      (= term-scroll-end (term--last-line))))))
  (term-move-columns (- (term-current-column)))
  (term-goto 0 0))

;; (defun term-switch-to-alternate-sub-buffer (set)
;;   ;; If asked to switch to (from) the alternate sub-buffer, and already (not)
;;   ;; using it, do nothing.  This test is needed for some programs (including
;;   ;; Emacs) that emit the ti termcap string twice, for unknown reason.
;;   (term-handle-deferred-scroll)
;;   (if (eq set (not (term-using-alternate-sub-buffer)))
;;       (let ((row (term-current-row))
;; 	    (col (term-horizontal-column)))
;; 	(cond (set
;; 	       (goto-char (point-max))
;; 	       (if (not (eq (preceding-char) ?\n))
;; 		   (term-insert-char ?\n 1))
;; 	       (setq term-scroll-with-delete t)
;; 	       (setq term-saved-home-marker (copy-marker term-home-marker))
;; 	       (set-marker term-home-marker (point)))
;; 	      (t
;; 	       (setq term-scroll-with-delete
;; 		     (not (and (= term-scroll-start 0)
;; 			       (= term-scroll-end term-height))))
;; 	       (set-marker term-home-marker term-saved-home-marker)
;; 	       (set-marker term-saved-home-marker nil)
;; 	       (setq term-saved-home-marker nil)
;; 	       (goto-char term-home-marker)))
;; 	(setq term-current-column nil)
;; 	(setq term-current-row 0)
;; 	(term-goto row col))))

;; Default value for the symbol term-command-function.

(defun term-command-hook (string)
  (cond ((equal string "")
	 t)
	((= (aref string 0) ?\032)
	 ;; gdb (when invoked with -fullname) prints:
	 ;; \032\032FULLFILENAME:LINENUMBER:CHARPOS:BEG_OR_MIDDLE:PC\n
	 (let* ((first-colon (string-match ":" string 1))
		(second-colon
		 (string-match ":" string (1+ first-colon)))
		(filename (substring string 1 first-colon))
		(fileline (string-to-number
			   (substring string (1+ first-colon) second-colon))))
	   (setq term-pending-frame (cons filename fileline))))
	((= (aref string 0) ?/)
	 (cd (substring string 1)))
	;; Allowing the inferior to call functions in Emacs is
	;; probably too big a security hole.
	;; ((= (aref string 0) ?!)
	;; (eval (car (read-from-string string 1))))
	(t)));; Otherwise ignore it

;; Make sure the file named TRUE-FILE is in a buffer that appears on the screen
;; and that its line LINE is visible.
;; Put the overlay-arrow on the line LINE in that buffer.
;; This is mainly used by gdb.

(defun term-display-line (true-file line)
  (term-display-buffer-line (find-file-noselect true-file) line))

(defun term-display-buffer-line (buffer line)
  (let* ((window (display-buffer buffer t))
	 (pos))
    (with-current-buffer buffer
      (save-restriction
	(widen)
	(goto-char (point-min))
	(forward-line (1- line))
	(setq pos (point))
	(setq overlay-arrow-string "=>")
	(or overlay-arrow-position
	    (setq overlay-arrow-position (make-marker)))
	(set-marker overlay-arrow-position (point) (current-buffer)))
      (cond ((or (< pos (point-min)) (> pos (point-max)))
	     (widen)
	     (goto-char pos))))
    (set-window-point window overlay-arrow-position)))

;; The buffer-local marker term-home-marker defines the "home position"
;; (in terms of cursor motion).  However, we move the term-home-marker
;; "down" as needed so that is no more that a window-full above (point-max).

(defun term-goto-home ()
  (term-handle-deferred-scroll)
  (goto-char term-home-marker)
  (setq term-current-row 0)
  (setq term-current-column (current-column))
  (setq term-start-line-column term-current-column))

(defun term-goto (row col)
  (term-handle-deferred-scroll)
  (cond ((and term-current-row (>= row term-current-row))
	 ;; I assume this is a worthwhile optimization.
	 (term-vertical-motion 0)
	 (setq term-current-column term-start-line-column)
	 (setq row (- row term-current-row)))
	(t
	 (term-goto-home)))
  (term-down row)
  (term-move-columns col))

;; The page is full, so enter "pager" mode, and wait for input.

(defun term-process-pager ()
  ;; (let ((process (get-buffer-process (current-buffer))))
  ;;   (stop-process process))
  (setq term-pager-old-local-map (current-local-map))
  (use-local-map term-pager-break-map)
  (easy-menu-add term-terminal-menu)
  (easy-menu-add term-signals-menu)
  (easy-menu-add term-pager-menu)
  (make-local-variable 'term-old-mode-line-format)
  (setq term-old-mode-line-format mode-line-format)
  (setq mode-line-format
	(list "--  **MORE**  "
	      mode-line-buffer-identification
	      " [Type ? for help] "
	      "%-"))
  (force-mode-line-update))

(defun term-pager-line (lines)
  (interactive "p")
  (let* ((moved (vertical-motion (1+ lines)))
	 (deficit (- lines moved)))
    (when (> moved lines)
      (backward-char))
    (cond ((<= deficit 0) ;; OK, had enough in the buffer for request.
	   (recenter (term--last-line)))
	  ((term-pager-continue deficit)))))

(defun term-pager-page (arg)
  "Proceed past the **MORE** break, allowing the next page of output to appear."
  (interactive "p")
  (term-pager-line (* arg term-height)))

;; Pager mode command to go to beginning of buffer.
(defun term-pager-bob ()
  (interactive)
  (goto-char (point-min))
  (when (= (vertical-motion term-height) term-height)
    (backward-char))
  (recenter (term--last-line)))

;; Pager mode command to go to end of buffer.
(defun term-pager-eob ()
  (interactive)
  (goto-char term-home-marker)
  (recenter 0)
  (goto-char (process-mark (get-buffer-process (current-buffer)))))

(defun term-pager-back-line (lines)
  (interactive "p")
  (vertical-motion (- 1 lines))
  (if (not (bobp))
      (backward-char)
    (beep)
    ;; Move cursor to end of window.
    (vertical-motion term-height)
    (backward-char))
  (recenter (term--last-line)))

(defun term-pager-back-page (arg)
  (interactive "p")
  (term-pager-back-line (* arg term-height)))

(defun term-pager-discard ()
  (interactive)
  (setq term-terminal-undecoded-bytes "")
  (interrupt-process nil t)
  (term-pager-continue term-height))

;; Disable pager processing.
;; Only callable while in pager mode.  (Contrast term-disable-pager.)
(defun term-pager-disable ()
  (interactive)
  (if (term-handling-pager)
      (term-pager-continue nil)
    (setq term-pager-count nil))
  (term-update-mode-line))

;; Enable pager processing.
(defun term-pager-enable ()
  (interactive)
  (or (term-pager-enabled)
      (setq term-pager-count 0)) ;; Or maybe set to (term-current-row) ??
  (term-update-mode-line))

(defun term-pager-toggle ()
  (interactive)
  (if (term-pager-enabled) (term-pager-disable) (term-pager-enable)))

(defun term-pager-help ()
  "Provide help on commands available in a terminal-emulator **MORE** break."
  (interactive)
  (message "Terminal-emulator pager break help...")
  (sit-for 0)
  (with-electric-help
    (function (lambda ()
		(princ (substitute-command-keys
"\\<term-pager-break-map>\
Terminal-emulator MORE break.\n\
Type one of the following keys:\n\n\
\\[term-pager-page]\t\tMove forward one page.\n\
\\[term-pager-line]\t\tMove forward one line.\n\
\\[universal-argument] N \\[term-pager-page]\tMove N pages forward.\n\
\\[universal-argument] N \\[term-pager-line]\tMove N lines forward.\n\
\\[universal-argument] N \\[term-pager-back-line]\tMove N lines back.\n\
\\[universal-argument] N \\[term-pager-back-page]\t\tMove N pages back.\n\
\\[term-pager-bob]\t\tMove to the beginning of the buffer.\n\
\\[term-pager-eob]\t\tMove to the end of the buffer.\n\
\\[term-pager-discard]\t\tKill pending output and kill process.\n\
\\[term-pager-disable]\t\tDisable PAGER handling.\n\n\
\\{term-pager-break-map}\n\
Any other key is passed through to the program
running under the terminal emulator and disables pager processing until
all pending output has been dealt with."))
		nil))))

(defun term-pager-continue (new-count)
  (let ((process (get-buffer-process (current-buffer))))
    (use-local-map term-pager-old-local-map)
    (setq term-pager-old-local-map nil)
    (setq mode-line-format term-old-mode-line-format)
    (force-mode-line-update)
    (setq term-pager-count new-count)
    (set-process-filter process term-pager-old-filter)
    (funcall term-pager-old-filter process "")
    (continue-process process)))

;; Make sure there are DOWN blank lines below the current one.
;; Return 0 if we're unable (because of PAGER handling), else return DOWN.

(defun term-handle-scroll (down)
  (let ((scroll-needed
	 (- (+ (term-current-row) down)
	    (if (< down 0) term-scroll-start term-scroll-end))))
    (when (or (and (< down 0) (< scroll-needed 0))
	      (and (> down 0) (> scroll-needed 0)))
      (let ((save-point (point-marker)) (save-top))
	(goto-char term-home-marker)
	(cond (term-scroll-with-delete
	       (if (< down 0)
		   (progn
		     ;; Delete scroll-needed lines at term-scroll-end,
		     ;; then insert scroll-needed lines.
		     (term-vertical-motion term-scroll-end)
		     (end-of-line)
		     (setq save-top (point))
		     (term-vertical-motion scroll-needed)
		     (end-of-line)
		     (delete-region save-top (point))
		     (goto-char save-point)
		     (setq down (- scroll-needed down))
		     (term-vertical-motion down))
		 ;; Delete scroll-needed lines at term-scroll-start.
		 (term-vertical-motion term-scroll-start)
		 (setq save-top (point))
		 (term-vertical-motion scroll-needed)
		 (delete-region save-top (point))
		 (goto-char save-point)
		 (term-vertical-motion down)
		 (term-adjust-current-row-cache (- scroll-needed)))
	       (setq term-current-column nil)
	       (term-insert-char ?\n (abs scroll-needed)))
	      ((and (numberp term-pager-count)
		    (< (setq term-pager-count (- term-pager-count down))
		       0))
	       (setq down 0)
	       (term-process-pager))
	      (t
	       (term-adjust-current-row-cache (- scroll-needed))
	       (term-vertical-motion scroll-needed)
	       (set-marker term-home-marker (point))))
	(goto-char save-point)
	(set-marker save-point nil))))
  down)

(defun term-down (down &optional check-for-scroll)
  "Move down DOWN screen lines vertically."
  (let ((start-column (term-horizontal-column)))
    (when (and check-for-scroll (or term-scroll-with-delete term-pager-count))
      (setq down (term-handle-scroll down)))
    (unless (and (= (term-current-row) 0) (< down 0))
      (term-adjust-current-row-cache down)
      (when (or (/= (point) (point-max)) (< down 0))
	(setq down (- down (term-vertical-motion down)))))
    (cond ((>= down 0)
	   ;; Extend buffer with extra blank lines if needed.
	   (term-insert-char ?\n down)
	   (setq term-current-column 0)
	   (setq term-start-line-column 0))
	  (t
	   (when (= (term-current-row) 0)
	     ;; Insert lines if at the beginning.
	     (save-excursion (term-insert-char ?\n (- down)))
	     (save-excursion
	       (let (p)
		 ;; Delete lines from the end.
		 (forward-line term-height)
		 (setq p (point))
		 (forward-line (- down))
		 (delete-region p (point)))))
	   (setq term-current-column 0)
	   (setq term-start-line-column (current-column))))
    (when start-column
      (term-move-columns start-column))))

;; Assuming point is at the beginning of a screen line,
;; if the line above point wraps around, add a ?\n to undo the wrapping.
;; FIXME:  Probably should be called more than it is.
(defun term-unwrap-line ()
  (when (not (bolp))
    (let ((old-point (point)))
      (insert-before-markers ?\n)
      (add-text-properties old-point (point)
                           '(term-line-wrap t rear-nonsticky t)))))

(defun term-erase-in-line (kind)
  (when (= kind 1) ;; erase left of point
    (let ((cols (term-horizontal-column)) (saved-point (point)))
      (term-vertical-motion 0)
      (delete-region (point) saved-point)
      (term-insert-char ?  cols)))
  (when (not (eq kind 1)) ;; erase right of point
    (let ((saved-point (point))
	  (wrapped (and (zerop (term-horizontal-column))
			(not (zerop (term-current-column))))))
      (term-vertical-motion 1)
      (delete-region saved-point (point))
      ;; wrapped is true if we're at the beginning of screen line,
      ;; but not a buffer line.  If we delete the current screen line
      ;; that will make the previous line no longer wrap, and (because
      ;; of the way Emacs display works) point will be at the end of
      ;; the previous screen line rather then the beginning of the
      ;; current one.  To avoid that, we make sure that current line
      ;; contain a space, to force the previous line to continue to wrap.
      ;; We could do this always, but it seems preferable to not add the
      ;; extra space when wrapped is false.
      (when wrapped
	(insert ? ))
      (insert ?\n)
      (put-text-property saved-point (point) 'font-lock-face 'default)
      (goto-char saved-point))))

(defun term-erase-in-display (kind)
  "Erase (that is blank out) part of the window.
If KIND is 0, erase from (point) to (point-max);
if KIND is 1, erase from home to point; else erase from home to point-max."
  (term-handle-deferred-scroll)
  (cond ((eq kind 0)
	 (let ((need-unwrap (bolp)))
	   (delete-region (point) (point-max))
	   (when need-unwrap (term-unwrap-line))))
	((let ((row (term-current-row))
	      (col (term-horizontal-column))
	      (start-region term-home-marker)
	      (end-region (if (eq kind 1) (point) (point-max))))
	   (delete-region start-region end-region)
	   (term-unwrap-line)
	   (when (eq kind 1)
	     (term-insert-char ?\n row))
	   (setq term-current-column nil)
	   (setq term-current-row nil)
	   (term-goto row col)))))

(defun term-delete-chars (count)
  (let ((save-point (point)))
    (term-vertical-motion 1)
    (term-unwrap-line)
    (goto-char save-point)
    (move-to-column (+ (term-current-column) count) t)
    (delete-region save-point (point))))

;; Insert COUNT spaces after point, but do not change any of
;; following screen lines.  Hence we may have to delete characters
;; at the end of this screen line to make room.

(defun term-insert-spaces (count)
  (let ((save-point (point)) (save-eol) (pnt-at-eol))
    (term-vertical-motion 1)
    (when (bolp)
      (backward-char))
    (setq save-eol (point)
          pnt-at-eol (line-end-position))
    (move-to-column (+ (term-start-line-column) (- term-width count)) t)
    ;; If move-to-column extends the current line it will use the face
    ;; from the last character on the line, set the face for the chars
    ;; to default.
    (when (>= (point) pnt-at-eol)
      (put-text-property pnt-at-eol (point) 'font-lock-face 'default))
    (when (> save-eol (point))
      (delete-region (point) save-eol))
    (goto-char save-point)
    (term-insert-char ?  count)
    (goto-char save-point)))

(defun term-delete-lines (lines)
  (let ((start (point))
	(save-current-column term-current-column)
	(save-start-line-column term-start-line-column)
	(save-current-row (term-current-row)))
    ;; The number of inserted lines shouldn't exceed the scroll region end.
    ;; The `term-scroll-end' line is part of the scrolling region, so
    ;; we need to go one line past it in order to ensure correct
    ;; scrolling.
    (when (> (+ save-current-row lines) (1+ term-scroll-end))
      (setq lines (- lines (- (+ save-current-row lines) (1+ term-scroll-end)))))
    (term-down lines)
    (delete-region start (point))
    (term-down (- (1+ term-scroll-end) save-current-row lines))
    (term-insert-char ?\n lines)
    (setq term-current-column save-current-column)
    (setq term-start-line-column save-start-line-column)
    (setq term-current-row save-current-row)
    (goto-char start)))

(defun term-insert-lines (lines)
  (let ((start (point))
	(start-deleted)
	(save-current-column term-current-column)
	(save-start-line-column term-start-line-column)
	(save-current-row (term-current-row)))
    ;; Inserting lines should take into account the scroll region.
    ;; The `term-scroll-end' line is part of the scrolling region, so
    ;; we need to go one line past it in order to ensure correct
    ;; scrolling.
    (if (< save-current-row term-scroll-start)
	;; If point is before scroll start,
	(progn
	  (setq lines (- lines (- term-scroll-start save-current-row)))
	  (term-down (- term-scroll-start save-current-row))
	  (setq start (point)))
      ;; The number of inserted lines shouldn't exceed the scroll region end.
      (when (> (+ save-current-row lines) (1+ term-scroll-end))
	(setq lines (- lines (- (+ save-current-row lines)(1+ term-scroll-end)))))
      (term-down (- (1+ term-scroll-end) save-current-row lines)))
    (setq start-deleted (point))
    (term-down lines)
    (delete-region start-deleted (point))
    (goto-char start)
    (setq term-current-column save-current-column)
    (setq term-start-line-column save-start-line-column)
    (setq term-current-row save-current-row)
    (term-insert-char ?\n lines)
    (goto-char start)))

(defun term-start-output-log (name)
  "Record raw inferior process output in a buffer."
  (interactive (list (if term-log-buffer
			 nil
		       (read-buffer "Record output in buffer: "
				    (format "%s output-log"
					    (buffer-name (current-buffer)))
				    nil))))
  (if (or (null name) (equal name ""))
      (progn (setq term-log-buffer nil)
	     (message "Output logging off."))
    (if (get-buffer name)
	nil
      (with-current-buffer (get-buffer-create name)
	(fundamental-mode)
	(buffer-disable-undo (current-buffer))
	(erase-buffer)))
    (setq term-log-buffer (get-buffer name))
    (message "Recording terminal emulator output into buffer \"%s\""
	     (buffer-name term-log-buffer))))

(defun term-stop-output-log ()
  "Discontinue raw inferior process logging."
  (interactive)
  (term-start-output-log nil))

(defun term-show-maximum-output ()
  "Put the end of the buffer at the bottom of the window."
  (interactive)
  (goto-char (point-max))
  (recenter -1))

;;; Do the user's customization...

(defvar term-load-hook nil
  "This hook is run when term is loaded in.
This is a good place to put keybindings.")

(run-hooks 'term-load-hook)


;;; Filename/command/history completion in a buffer
;; ===========================================================================
;; Useful completion functions, courtesy of the Ergo group.

;; Six commands:
;; term-dynamic-complete		Complete or expand command, filename,
;;					history at point.
;; term-dynamic-complete-filename	Complete filename at point.
;; term-dynamic-list-filename-completions List completions in help buffer.
;; term-replace-by-expanded-filename	Expand and complete filename at point;
;;					replace with expanded/completed name.

;; These are not installed in the term-mode keymap.  But they are
;; available for people who want them.  Shell-mode installs them:
;; (define-key shell-mode-map "\t" 'term-dynamic-complete)
;; (define-key shell-mode-map "\M-?"
;;             'term-dynamic-list-filename-completions)))
;;
;; Commands like this are fine things to put in load hooks if you
;; want them present in specific modes.

(defcustom term-completion-autolist nil
  "If non-nil, automatically list possibilities on partial completion.
This mirrors the optional behavior of tcsh."
  :group 'term
  :type 'boolean)

(defcustom term-completion-addsuffix t
  "If non-nil, add a `/' to completed directories, ` ' to file names.
If a cons pair, it should be of the form (DIRSUFFIX . FILESUFFIX) where
DIRSUFFIX and FILESUFFIX are strings added on unambiguous or exact
completion.  This mirrors the optional behavior of tcsh."
  :group 'term
  :type '(choice (const :tag "No suffix" nil)
                 (cons (string :tag "dirsuffix") (string :tag "filesuffix"))
                 (other :tag "Suffix" t)))

(defcustom term-completion-recexact nil
  "If non-nil, use shortest completion if characters cannot be added.
This mirrors the optional behavior of tcsh.

A non-nil value is useful if `term-completion-autolist' is non-nil too."
  :group 'term
  :type 'boolean)

(defcustom term-completion-fignore nil
  "List of suffixes to be disregarded during file completion.
This mirrors the optional behavior of bash and tcsh.

Note that this applies to `term-dynamic-complete-filename' only."
  :group 'term
  :type '(choice (const nil)
                 (repeat :tag "List of suffixes" string)))

(defvar term-file-name-prefix ""
  "Prefix prepended to absolute file names taken from process input.
This is used by term's and shell's completion functions, and by shell's
directory tracking functions.")


(defun term-directory (directory)
  ;; Return expanded DIRECTORY, with `term-file-name-prefix' if absolute.
  (expand-file-name (if (file-name-absolute-p directory)
			(concat term-file-name-prefix directory)
		      directory)))


(defun term-word (word-chars)
  "Return the word of WORD-CHARS at point, or nil if none is found.
Word constituents are considered to be those in WORD-CHARS, which is like the
inside of a \"[...]\" (see `skip-chars-forward')."
  (save-excursion
    (let ((limit (point))
	  (word (concat "[" word-chars "]"))
	  (non-word (concat "[^" word-chars "]")))
      (when (re-search-backward non-word nil 'move)
	(forward-char 1))
      ;; Anchor the search forwards.
      (if (or (eolp) (looking-at non-word))
	  nil
	(re-search-forward (concat word "+") limit)
	(buffer-substring (match-beginning 0) (match-end 0))))))


(defun term-match-partial-filename ()
  "Return the filename at point, or nil if none is found.
Environment variables are substituted.  See `term-word'."
  (let ((filename (term-word "~/A-Za-z0-9+@:_.$#,={}-")))
    (and filename (substitute-in-file-name filename))))


(defun term-dynamic-complete ()
  "Dynamically perform completion at point.
Calls the functions in `term-dynamic-complete-functions' to perform
completion until a function returns non-nil, at which point completion is
assumed to have occurred."
  (interactive)
  (run-hook-with-args-until-success 'term-dynamic-complete-functions))


(defun term-dynamic-complete-filename ()
  "Dynamically complete the filename at point.
Completes if after a filename.  See `term-match-partial-filename' and
`term-dynamic-complete-as-filename'.
This function is similar to `term-replace-by-expanded-filename', except that
it won't change parts of the filename already entered in the buffer; it just
adds completion characters to the end of the filename.  A completions listing
may be shown in a help buffer if completion is ambiguous.

Completion is dependent on the value of `term-completion-addsuffix',
`term-completion-recexact' and `term-completion-fignore', and the timing of
completions listing is dependent on the value of `term-completion-autolist'.

Returns t if successful."
  (interactive)
  (when (term-match-partial-filename)
    (prog2 (or (eq (selected-window) (minibuffer-window))
	       (message "Completing file name..."))
	(term-dynamic-complete-as-filename))))

(defun term-dynamic-complete-as-filename ()
  "Dynamically complete at point as a filename.
See `term-dynamic-complete-filename'.  Returns t if successful."
  (let* ((completion-ignore-case nil)
	 (completion-ignored-extensions term-completion-fignore)
	 (success t)
	 (dirsuffix (cond ((not term-completion-addsuffix) "")
			  ((not (consp term-completion-addsuffix)) "/")
			  (t (car term-completion-addsuffix))))
	 (filesuffix (cond ((not term-completion-addsuffix) "")
			   ((not (consp term-completion-addsuffix)) " ")
			   (t (cdr term-completion-addsuffix))))
	 (filename (or (term-match-partial-filename) ""))
	 (pathdir (file-name-directory filename))
	 (pathnondir (file-name-nondirectory filename))
	 (directory (if pathdir (term-directory pathdir) default-directory))
	 (completion (file-name-completion pathnondir directory))
	 (mini-flag (eq (selected-window) (minibuffer-window))))
    (cond ((null completion)
           (message "No completions of %s" filename)
	   (setq success nil))
          ((eq completion t)            ; Means already completed "file".
           (when term-completion-addsuffix (insert " "))
           (or mini-flag (message "Sole completion")))
          ((string-equal completion "") ; Means completion on "directory/".
           (term-dynamic-list-filename-completions))
          (t                            ; Completion string returned.
           (let ((file (concat (file-name-as-directory directory) completion)))
             (insert (substring (directory-file-name completion)
                                (length pathnondir)))
             (cond ((symbolp (file-name-completion completion directory))
                    ;; We inserted a unique completion.
		    (insert (if (file-directory-p file) dirsuffix filesuffix))
                    (or mini-flag (message "Completed")))
                   ((and term-completion-recexact term-completion-addsuffix
                         (string-equal pathnondir completion)
                         (file-exists-p file))
                    ;; It's not unique, but user wants shortest match.
		    (insert (if (file-directory-p file) dirsuffix filesuffix))
                    (or mini-flag (message "Completed shortest")))
                   ((or term-completion-autolist
                        (string-equal pathnondir completion))
                    ;; It's not unique, list possible completions.
                    (term-dynamic-list-filename-completions))
                   (t
                    (or mini-flag (message "Partially completed")))))))
    success))


(defun term-replace-by-expanded-filename ()
  "Dynamically expand and complete the filename at point.
Replace the filename with an expanded, canonicalized and completed replacement.
\"Expanded\" means environment variables (e.g., $HOME) and `~'s are replaced
with the corresponding directories.  \"Canonicalized\" means `..'  and `.' are
removed, and the filename is made absolute instead of relative.  For expansion
see `expand-file-name' and `substitute-in-file-name'.  For completion see
`term-dynamic-complete-filename'."
  (interactive)
  (replace-match (expand-file-name (term-match-partial-filename)) t t)
  (term-dynamic-complete-filename))


(defun term-dynamic-simple-complete (stub candidates)
  "Dynamically complete STUB from CANDIDATES list.
This function inserts completion characters at point by completing STUB from
the strings in CANDIDATES.  A completions listing may be shown in a help buffer
if completion is ambiguous.

Returns nil if no completion was inserted.
Returns `sole' if completed with the only completion match.
Returns `shortest' if completed with the shortest of the completion matches.
Returns `partial' if completed as far as possible with the completion matches.
Returns `listed' if a completion listing was shown.

See also `term-dynamic-complete-filename'."
  (declare (obsolete completion-in-region "23.2"))
  (let* ((completion-ignore-case nil)
	 (completions (all-completions stub candidates)))
    (cond ((null completions)
 	   (message "No completions of %s" stub)
	   nil)
 	  ((= 1 (length completions))	; Gotcha!
 	   (let ((completion (car completions)))
 	     (if (string-equal completion stub)
 		 (message "Sole completion")
 	       (insert (substring completion (length stub)))
 	       (message "Completed"))
	     (when term-completion-addsuffix (insert " "))
	     'sole))
 	  (t				; There's no unique completion.
 	   (let ((completion (try-completion stub candidates)))
 	     ;; Insert the longest substring.
 	     (insert (substring completion (length stub)))
 	     (cond ((and term-completion-recexact term-completion-addsuffix
 			 (string-equal stub completion)
 			 (member completion completions))
 		    ;; It's not unique, but user wants shortest match.
 		    (insert " ")
 		    (message "Completed shortest")
		    'shortest)
 		   ((or term-completion-autolist
 			(string-equal stub completion))
 		    ;; It's not unique, list possible completions.
 		    (term-dynamic-list-completions completions)
		    'listed)
 		   (t
		    (message "Partially completed")
		    'partial)))))))

(defun term-dynamic-list-filename-completions ()
  "List in help buffer possible completions of the filename at point."
  (interactive)
  (let* ((completion-ignore-case nil)
	 (filename (or (term-match-partial-filename) ""))
	 (pathdir (file-name-directory filename))
	 (pathnondir (file-name-nondirectory filename))
	 (directory (if pathdir (term-directory pathdir) default-directory))
	 (completions (file-name-all-completions pathnondir directory)))
    (if completions
	(term-dynamic-list-completions completions)
      (message "No completions of %s" filename))))


(defun term-dynamic-list-completions (completions)
  "List in help buffer sorted COMPLETIONS.
Typing SPC flushes the help buffer."
  (let ((conf (current-window-configuration)))
    (with-output-to-temp-buffer "*Completions*"
      (display-completion-list (sort completions 'string-lessp)))
    (message "Hit space to flush")
    (let (key first)
      (if (with-current-buffer (get-buffer "*Completions*")
	    (setq key (read-key-sequence nil)
		  first (aref key 0))
	    (and (consp first)
		 (eq (window-buffer (posn-window (event-start first)))
		     (get-buffer "*Completions*"))
		 (memq (key-binding key)
                       '(mouse-choose-completion choose-completion))))
	  ;; If the user does choose-completion with the mouse,
	  ;; execute the command, then delete the completion window.
	  (progn
	    (choose-completion first)
	    (set-window-configuration conf))
	(if (eq first ?\s)
	    (set-window-configuration conf)
	  (setq unread-command-events
                (nconc (listify-key-sequence key)
                       unread-command-events)))))))

;; I need a make-term that doesn't surround with *s -mm
(defun term-ansi-make-term (name program &optional startfile &rest switches)
  "Make a term process NAME in a buffer, running PROGRAM.
The name of the buffer is NAME.
If there is already a running process in that buffer, it is not restarted.
Optional third arg STARTFILE is the name of a file to send the contents of to
the process.  Any more args are arguments to PROGRAM."
  (let ((buffer (get-buffer-create name )))
    ;; If no process, or nuked process, crank up a new one and put buffer in
    ;; term mode.  Otherwise, leave buffer and existing process alone.
    (cond ((not (term-check-proc buffer))
	   (with-current-buffer buffer
	     (term-mode)) ; Install local vars, mode, keymap, ...
	   (term-exec buffer name program startfile switches)))
    buffer))

(defvar term-ansi-buffer-name nil)
(defvar term-ansi-default-program nil)
(defvar term-ansi-buffer-base-name nil)

;;;###autoload
(defun ansi-term (program &optional new-buffer-name)
  "Start a terminal-emulator in a new buffer.
This is almost the same as `term' apart from always creating a new buffer,
and `C-x' being marked as a `term-escape-char'. "
  (interactive (list (read-from-minibuffer "Run program: "
					   (or explicit-shell-file-name
					       (getenv "ESHELL")
					       shell-file-name))))

  ;; Pick the name of the new buffer.
  (setq term-ansi-buffer-name
	(if new-buffer-name
	    new-buffer-name
	  (if term-ansi-buffer-base-name
	      (if (eq term-ansi-buffer-base-name t)
		  (file-name-nondirectory program)
		term-ansi-buffer-base-name)
	    "ansi-term")))

  (setq term-ansi-buffer-name (concat "*" term-ansi-buffer-name "*"))

  ;; In order to have more than one term active at a time
  ;; I'd like to have the term names have the *term-ansi-term<?>* form,
  ;; for now they have the *term-ansi-term*<?> form but we'll see...

  (setq term-ansi-buffer-name (generate-new-buffer-name term-ansi-buffer-name))
  (setq term-ansi-buffer-name (term-ansi-make-term term-ansi-buffer-name program))

  (set-buffer term-ansi-buffer-name)
  (term-mode)
  (term-char-mode)

  ;; Historical baggage.  A call to term-set-escape-char used to not
  ;; undo any previous call to t-s-e-c.  Because of this, ansi-term
  ;; ended up with both C-x and C-c as escape chars.  Who knows what
  ;; the original intention was, but people could have become used to
  ;; either.   (Bug#12842)
  (let (term-escape-char)
    ;; I wanna have find-file on C-x C-f -mm
    ;; your mileage may definitely vary, maybe it's better to put this in your
    ;; .emacs ...
    (term-set-escape-char ?\C-x))

  (switch-to-buffer term-ansi-buffer-name))


;;; Serial terminals
;; ===========================================================================
(defun serial-port-is-file-p ()
  "Guess whether serial ports are files on this system.
Return t if this is a Unix-based system, where serial ports are
files, such as /dev/ttyS0.
Return nil if this is Windows or DOS, where serial ports have
special identifiers such as COM1."
  (not (memq system-type '(windows-nt cygwin ms-dos))))

(defvar serial-name-history
  (if (serial-port-is-file-p)
      (or (when (file-exists-p "/dev/ttys0") (list "/dev/ttys0"))
          (when (file-exists-p "/dev/ttyS0") (list "/dev/ttyS0")))
    (list "COM1"))
  "History of serial ports used by `serial-read-name'.")

(defvar serial-speed-history
  ;; Initialized with reasonable values for newbies.
  (list "9600" ;; Given twice because 9600 b/s is the most common speed
        "1200" "2400" "4800" "9600" "14400" "19200"
        "28800" "38400" "57600" "115200")
  "History of serial port speeds used by `serial-read-speed'.")

(defun serial-nice-speed-history ()
  "Return `serial-speed-history' cleaned up for a mouse-menu."
  (let ((x) (y))
    (setq x
         (sort
          (copy-sequence serial-speed-history)
          (lambda (a b) (when (and (stringp a) (stringp b))
                     (> (string-to-number a) (string-to-number b))))))
    (dolist (i x) (when (not (equal i (car y))) (push i y)))
    y))

(defconst serial-no-speed "nil"
  "String for `serial-read-speed' for special serial ports.
If `serial-read-speed' reads this string from the user, it
returns nil, which is recognized by `serial-process-configure'
for special serial ports that cannot be configured.")

(defun serial-supported-or-barf ()
  "Signal an error if serial processes are not supported."
  (unless (fboundp 'make-serial-process)
    (error "Serial processes are not supported on this system")))

(defun serial-read-name ()
  "Read a serial port name from the user.
Try to be nice by providing useful defaults and history.
On Windows, prepend \\.\ to the port name unless it already
contains a backslash.  This handles the legacy ports COM1-COM9 as
well as the newer ports COM10 and higher."
  (serial-supported-or-barf)
  (let* ((file-name-history serial-name-history)
         (h (car file-name-history))
         (x (if (serial-port-is-file-p)
                (read-file-name
                 ;; `prompt': The most recently used port is provided as
                 ;; the default value, which is used when the user
                 ;; simply presses return.
                 (if (stringp h) (format "Serial port (default %s): " h)
                   "Serial port: ")
                 ;; `directory': Most systems have their serial ports
                 ;; in the same directory, so start in the directory
                 ;; of the most recently used port, or in a reasonable
                 ;; default directory.
                 (or (and h (file-name-directory h))
                     (and (file-exists-p "/dev/") "/dev/")
                     (and (file-exists-p "/") "/"))
                 ;; `default': This causes (read-file-name) to return
                 ;; the empty string if he user simply presses return.
                 ;; Using nil here may result in a default directory
                 ;; of the current buffer, which is not useful for
                 ;; serial port.
                 "")
              (read-from-minibuffer
               (if (stringp h) (format "Serial port (default %s): " h)
                 "Serial port: ")
               nil nil nil '(file-name-history . 1) nil nil))))
    (if (or (null x) (and (stringp x) (zerop (length x))))
        (setq x h)
      (setq serial-name-history file-name-history))
    (when (or (null x) (and (stringp x) (zerop (length x))))
      (error "No serial port selected"))
    (when (not (or (serial-port-is-file-p)
                   (string-match "\\\\" x)))
      (setq x (concat "\\\\.\\" x)))
    x))

(defun serial-read-speed ()
  "Read a serial port speed (in bits per second) from the user.
Try to be nice by providing useful defaults and history."
  (serial-supported-or-barf)
  (let* ((history serial-speed-history)
         (h (car history))
         (x (read-from-minibuffer
             (cond ((string= h serial-no-speed)
                    "Speed (default nil = set by port): ")
                   (h
                    (format "Speed (default %s b/s): " h))
                   (t
		    (format "Speed (b/s): ")))
             nil nil nil '(history . 1) nil nil)))
    (when (or (null x) (and (stringp x) (zerop (length x))))
      (setq x h))
    (when (or (null x) (not (stringp x)) (zerop (length x)))
      (error "Invalid speed"))
    (if (string= x serial-no-speed)
        (setq x nil)
      (setq x (string-to-number x))
      (when (or (null x) (not (integerp x)) (<= x 0))
        (error "Invalid speed")))
    (setq serial-speed-history history)
    x))

;;;###autoload
(defun serial-term (port speed)
  "Start a terminal-emulator for a serial port in a new buffer.
PORT is the path or name of the serial port.  For example, this
could be \"/dev/ttyS0\" on Unix.  On Windows, this could be
\"COM1\" or \"\\\\.\\COM10\".
SPEED is the speed of the serial port in bits per second.  9600
is a common value.  SPEED can be nil, see
`serial-process-configure' for details.
The buffer is in Term mode; see `term-mode' for the commands to
use in that buffer.
\\<term-raw-map>Type \\[switch-to-buffer] to switch to another buffer."
  (interactive (list (serial-read-name) (serial-read-speed)))
  (serial-supported-or-barf)
  (let* ((process (make-serial-process
                   :port port
                   :speed speed
                   :coding 'no-conversion
                   :noquery t))
         (buffer (process-buffer process)))
    (with-current-buffer buffer
      (term-mode)
      (term-char-mode)
      (goto-char (point-max))
      (set-marker (process-mark process) (point))
      (set-process-filter process #'term-emulate-terminal)
      (set-process-sentinel process #'term-sentinel))
    (switch-to-buffer buffer)
    buffer))

(defvar serial-mode-line-speed-menu nil)
(defvar serial-mode-line-config-menu nil)

(defun serial-speed ()
  "Return the speed of the serial port of the current buffer's process.
The return value may be nil for a special serial port."
  (process-contact (get-buffer-process (current-buffer)) :speed))

(defun serial-mode-line-speed-menu-1 (event)
  (interactive "e")
  (save-selected-window
    (select-window (posn-window (event-start event)))
    (serial-update-speed-menu)
    (let* ((selection (serial-mode-line-speed-menu event))
	   (binding (and selection (lookup-key serial-mode-line-speed-menu
					       (vector (car selection))))))
      (when binding (call-interactively binding)))))

(defun serial-mode-line-speed-menu (event)
  (x-popup-menu event serial-mode-line-speed-menu))

(defun serial-update-speed-menu ()
  (setq serial-mode-line-speed-menu (make-sparse-keymap "Speed (b/s)"))
  (define-key serial-mode-line-speed-menu [serial-mode-line-speed-menu-other]
    '(menu-item "Other..."
                (lambda (event) (interactive "e")
                  (let ((speed (serial-read-speed)))
                    (serial-process-configure :speed speed)
                    (term-update-mode-line)
                    (message "Speed set to %d b/s" speed)))))
  (dolist (str (serial-nice-speed-history))
    (let ((num (or (and (stringp str) (string-to-number str)) 0)))
      (define-key
        serial-mode-line-speed-menu
        (vector (make-symbol (format "serial-mode-line-speed-menu-%s" str)))
        `(menu-item
          ,str
          (lambda (event) (interactive "e")
            (serial-process-configure :speed ,num)
            (term-update-mode-line)
            (message "Speed set to %d b/s" ,num))
          :button (:toggle . (= (serial-speed) ,num)))))))

(defun serial-mode-line-config-menu-1 (event)
  (interactive "e")
  (save-selected-window
    (select-window (posn-window (event-start event)))
    (serial-update-config-menu)
    (let* ((selection (serial-mode-line-config-menu event))
           (binding (and selection (lookup-key serial-mode-line-config-menu
                                               (vector (car selection))))))
      (when binding (call-interactively binding)))))

(defun serial-mode-line-config-menu (event)
  (x-popup-menu event serial-mode-line-config-menu))

(defun serial-update-config-menu ()
  (setq serial-mode-line-config-menu (make-sparse-keymap "Configuration"))
  (let ((config (process-contact
                 (get-buffer-process (current-buffer)) t)))
    (dolist (y '((:flowcontrol hw   "Hardware flowcontrol (RTS/CTS)")
                 (:flowcontrol sw   "Software flowcontrol (XON/XOFF)")
                 (:flowcontrol nil  "No flowcontrol")
                 (:stopbits    2    "2 stopbits")
                 (:stopbits    1    "1 stopbit")
                 (:parity      odd  "Odd parity")
                 (:parity      even "Even parity")
                 (:parity      nil  "No parity")
                 (:bytesize    7    "7 bits per byte")
                 (:bytesize    8    "8 bits per byte")))
      (define-key serial-mode-line-config-menu
        (vector (make-symbol (format "%s-%s" (nth 0 y) (nth 1 y))))
        `(menu-item
          ,(nth 2 y)
          (lambda (event) (interactive "e")
            (serial-process-configure ,(nth 0 y) ',(nth 1 y))
            (term-update-mode-line)
            (message "%s" ,(nth 2 y)))
          ;; Use :toggle instead of :radio because a non-standard port
          ;; configuration may not match any menu items.
          :button (:toggle . ,(equal (plist-get config (nth 0 y))
                                     (nth 1 y))))))))


;;; Converting process modes to use term mode
;; ===========================================================================
;; Renaming variables
;; Most of the work is renaming variables and functions.  These are the common
;; ones:
;; Local variables:
;;	last-input-start	term-last-input-start
;; 	last-input-end		term-last-input-end
;;	shell-prompt-pattern	term-prompt-regexp
;;     shell-set-directory-error-hook <no equivalent>
;; Miscellaneous:
;;	shell-set-directory	<unnecessary>
;; 	shell-mode-map		term-mode-map
;; Commands:
;;	shell-send-input	term-send-input
;;	shell-send-eof		term-delchar-or-maybe-eof
;; 	kill-shell-input	term-kill-input
;;	interrupt-shell-subjob	term-interrupt-subjob
;;	stop-shell-subjob	term-stop-subjob
;;	quit-shell-subjob	term-quit-subjob
;;	kill-shell-subjob	term-kill-subjob
;;	kill-output-from-shell	term-kill-output
;;	show-output-from-shell	term-show-output
;;	copy-last-shell-input	Use term-previous-input/term-next-input
;;
;; SHELL-SET-DIRECTORY is gone, its functionality taken over by
;; SHELL-DIRECTORY-TRACKER, the shell mode's term-input-filter-functions.
;; Term mode does not provide functionality equivalent to
;; shell-set-directory-error-hook; it is gone.
;;
;; term-last-input-start is provided for modes which want to munge
;; the buffer after input is sent, perhaps because the inferior
;; insists on echoing the input.  The LAST-INPUT-START variable in
;; the old shell package was used to implement a history mechanism,
;; but you should think twice before using term-last-input-start
;; for this; the input history ring often does the job better.
;;
;; If you are implementing some process-in-a-buffer mode, called foo-mode, do
;; *not* create the term-mode local variables in your foo-mode function.
;; This is not modular.  Instead, call term-mode, and let *it* create the
;; necessary term-specific local variables.  Then create the
;; foo-mode-specific local variables in foo-mode.  Set the buffer's keymap to
;; be foo-mode-map, and its mode to be foo-mode.  Set the term-mode hooks
;; (term-{prompt-regexp, input-filter, input-filter-functions,
;; get-old-input) that need to be different from the defaults.  Call
;; foo-mode-hook, and you're done.  Don't run the term-mode hook yourself;
;; term-mode will take care of it.  The following example, from shell.el,
;; is typical:
;;
;; (defvar shell-mode-map
;;   (let ((map (make-sparse-keymap)))
;;     (define-key map "\C-c\C-f" 'shell-forward-command)
;;     (define-key map "\C-c\C-b" 'shell-backward-command)
;;     (define-key map "\t" 'term-dynamic-complete)
;;     (define-key map "\M-?"
;;       'term-dynamic-list-filename-completions)))
;;
;; (define-derived-mode shell-mode term-mode "Shell"
;;   "A shell mode."
;;   (setq-local term-prompt-regexp shell-prompt-pattern)
;;   (setq-local shell-directory-stack nil)
;;   (add-hook 'term-input-filter-functions #'shell-directory-tracker nil t))
;;
;; Completion for term-mode users
;;
;; For modes that use term-mode, term-dynamic-complete-functions is the
;; hook to add completion functions to.  Functions on this list should return
;; non-nil if completion occurs (i.e., further completion should not occur).
;; You could use completion-in-region to do the bulk of the
;; completion job.

(provide 'term)

;;; term.el ends here<|MERGE_RESOLUTION|>--- conflicted
+++ resolved
@@ -2898,7 +2898,6 @@
             (setq str (concat term-terminal-undecoded-bytes str))
             (setq str-length (length str))
             (setq term-terminal-undecoded-bytes nil))
-<<<<<<< HEAD
 
           (while (< i str-length)
             (setq funny (string-match term-control-seq-regexp str i))
@@ -2931,11 +2930,12 @@
                 (when (= funny str-length)
                   (let ((partial 0)
                         (count (length decoded-substring)))
-                    (while (eq (char-charset (aref decoded-substring
-                                                   (- count 1 partial)))
-                               'eight-bit)
+                    (while (and (< partial count)
+                                (eq (char-charset (aref decoded-substring
+                                                        (- count 1 partial)))
+                                    'eight-bit))
                       (cl-incf partial))
-                    (when (> partial 0)
+                    (when (> count partial 0)
                       (setq term-terminal-undecoded-bytes
                             (substring decoded-substring (- partial)))
                       (setq decoded-substring
@@ -3117,301 +3117,6 @@
                     (set-process-filter proc term-pager-filter)
                     (setq i str-length))
                 (setq i ctl-end)))))
-=======
-	  (cond ((eq term-terminal-state 4) ;; Have saved pending output.
-		 (setq str (concat term-terminal-parameter str))
-		 (setq term-terminal-parameter nil)
-		 (setq str-length (length str))
-		 (setq term-terminal-state 0)))
-
-	  (while (< i str-length)
-	    (setq char (aref str i))
-	    (cond ((< term-terminal-state 2)
-		   ;; Look for prefix of regular chars
-		   (setq funny
-			 (string-match "[\r\n\000\007\033\t\b\032\016\017]"
-				       str i))
-		   (when (not funny) (setq funny str-length))
-		   (cond ((> funny i)
-			  (cond ((eq term-terminal-state 1)
-				 ;; We are in state 1, we need to wrap
-				 ;; around.  Go to the beginning of
-				 ;; the next line and switch to state
-				 ;; 0.
-				 (term-down 1 t)
-				 (term-move-columns (- (term-current-column)))
-				 (setq term-terminal-state 0)))
-			  ;; Decode the string before counting
-			  ;; characters, to avoid garbling of certain
-			  ;; multibyte characters (bug#1006).
-			  (setq decoded-substring
-				(decode-coding-string
-				 (substring str i funny)
-				 locale-coding-system))
-			  (setq count (length decoded-substring))
-                          ;; Check for multibyte characters that ends
-                          ;; before end of string, and save it for
-                          ;; next time.
-                          (when (= funny str-length)
-                            (let ((partial 0))
-                              (while (and (< partial count)
-                                          (eq (char-charset (aref decoded-substring
-                                                                  (- count 1 partial)))
-                                              'eight-bit))
-                                (cl-incf partial))
-                              (when (> count partial 0)
-                                (setq term-terminal-undecoded-bytes
-                                      (substring decoded-substring (- partial)))
-                                (setq decoded-substring
-                                      (substring decoded-substring 0 (- partial)))
-                                (cl-decf str-length partial)
-                                (cl-decf count partial)
-                                (cl-decf funny partial))))
-			  (setq temp (- (+ (term-horizontal-column) count)
-					term-width))
-			  (cond ((or term-suppress-hard-newline (<= temp 0)))
-				;; All count chars fit in line.
-				((> count temp) ;; Some chars fit.
-				 ;; This iteration, handle only what fits.
-				 (setq count (- count temp))
-				 (setq count-bytes
-				       (length
-					(encode-coding-string
-					 (substring decoded-substring 0 count)
-					 'binary)))
-				 (setq temp 0)
-				 (setq funny (+ count-bytes i)))
-				((or (not (or term-pager-count
-					      term-scroll-with-delete))
-				     (>  (term-handle-scroll 1) 0))
-				 (term-adjust-current-row-cache 1)
-				 (setq count (min count term-width))
-				 (setq count-bytes
-				       (length
-					(encode-coding-string
-					 (substring decoded-substring 0 count)
-					 'binary)))
-				 (setq funny (+ count-bytes i))
-				 (setq term-start-line-column
-				       term-current-column))
-				(t ;; Doing PAGER processing.
-				 (setq count 0 funny i)
-				 (setq term-current-column nil)
-				 (setq term-start-line-column nil)))
-			  (setq old-point (point))
-
-			  ;; Insert a string, check how many columns
-			  ;; we moved, then delete that many columns
-			  ;; following point if not eob nor insert-mode.
-			  (let ((old-column (current-column))
-				columns pos)
-			    (insert (decode-coding-string (substring str i funny) locale-coding-system))
-			    (setq term-current-column (current-column)
-				  columns (- term-current-column old-column))
-			    (when (not (or (eobp) term-insert-mode))
-			      (setq pos (point))
-			      (term-move-columns columns)
-			      (delete-region pos (point)))
-			    ;; In insert mode if the current line
-			    ;; has become too long it needs to be
-			    ;; chopped off.
-			    (when term-insert-mode
-			      (setq pos (point))
-			      (end-of-line)
-			      (when (> (current-column) term-width)
-				(delete-region (- (point) (- (current-column) term-width))
-					       (point)))
-			      (goto-char pos)))
-			  (setq term-current-column nil)
-
-			  (put-text-property old-point (point)
-					     'font-lock-face term-current-face)
-			  ;; If the last char was written in last column,
-			  ;; back up one column, but remember we did so.
-			  ;; Thus we emulate xterm/vt100-style line-wrapping.
-			  (cond ((eq temp 0)
-				 (term-move-columns -1)
-				 (setq term-terminal-state 1)))
-			  (setq i (1- funny)))
-			 ((and (setq term-terminal-state 0)
-			       (eq char ?\^I)) ; TAB (terminfo: ht)
-			  (setq count (term-current-column))
-			  ;; The line cannot exceed term-width. TAB at
-			  ;; the end of a line should not cause wrapping.
-			  (setq count (min term-width
-					   (+ count 8 (- (mod count 8)))))
-			  (if (> term-width count)
-			      (progn
-				(term-move-columns
-				 (- count (term-current-column)))
-				(setq term-current-column count))
-			    (when (> term-width (term-current-column))
-			      (term-move-columns
-			       (1- (- term-width (term-current-column)))))
-			    (when (= term-width (term-current-column))
-			      (term-move-columns -1))))
-			 ((eq char ?\r)  ;; (terminfo: cr)
-			  (term-vertical-motion 0)
-			  (setq term-current-column term-start-line-column))
-			 ((eq char ?\n)  ;; (terminfo: cud1, ind)
-			  (unless (and term-kill-echo-list
-				       (term-check-kill-echo-list))
-			    (term-down 1 t)))
-			 ((eq char ?\b)  ;; (terminfo: cub1)
-			  (term-move-columns -1))
-			 ((eq char ?\033) ; Escape
-			  (setq term-terminal-state 2))
-			 ((eq char 0))	       ; NUL: Do nothing
-			 ((eq char ?\016))     ; Shift Out - ignored
-			 ((eq char ?\017))     ; Shift In - ignored
-			 ((eq char ?\^G) ;; (terminfo: bel)
-			  (beep t))
-			 ((eq char ?\032)
-			  (let ((end (string-match "\r?\n" str i)))
-			    (if end
-                                (progn
-                                  (unless handled-ansi-message
-                                    (funcall term-command-hook
-                                             (decode-coding-string
-                                              (substring str (1+ i) end)
-                                              locale-coding-system)))
-                                  (setq i (1- (match-end 0))))
-			      (setq term-terminal-parameter (substring str i))
-			      (setq term-terminal-state 4)
-			      (setq i str-length))))
-			 (t   ; insert char FIXME: Should never happen
-			  (term-move-columns 1)
-			  (backward-delete-char 1)
-			  (insert char))))
-		  ((eq term-terminal-state 2)	  ; Seen Esc
-		   (cond ((eq char ?\133)	  ;; ?\133 = ?[
-
-                          ;; Some modifications to cope with multiple
-                          ;; settings like ^[[01;32;43m -mm
-                          ;; Note that now the init value of
-                          ;; term-terminal-previous-parameter has been
-                          ;; changed to -1
-
-			  (setq term-terminal-parameter 0)
-			  (setq term-terminal-previous-parameter -1)
-			  (setq term-terminal-previous-parameter-2 -1)
-			  (setq term-terminal-previous-parameter-3 -1)
-			  (setq term-terminal-previous-parameter-4 -1)
-			  (setq term-terminal-more-parameters 0)
-			  (setq term-terminal-state 3))
-			 ((eq char ?D) ;; scroll forward
-			  (term-handle-deferred-scroll)
-			  (term-down 1 t)
-			  (setq term-terminal-state 0))
-			 ;; ((eq char ?E) ;; (terminfo: nw), not used for
-			 ;; 	       ;; now, but this is a working
-			 ;; 	       ;; implementation
-			 ;;  (term-down 1)
-			 ;;  (term-goto term-current-row 0)
-			 ;;  (setq term-terminal-state 0))
-			 ((eq char ?M) ;; scroll reversed (terminfo: ri)
-			  (if (or (< (term-current-row) term-scroll-start)
-				  (>= (1- (term-current-row))
-				      term-scroll-start))
-			      ;; Scrolling up will not move outside
-			      ;; the scroll region.
-			      (term-down -1)
-			    ;; Scrolling the scroll region is needed.
-			    (term-down -1 t))
-			  (setq term-terminal-state 0))
-			 ((eq char ?7) ;; Save cursor (terminfo: sc)
-			  (term-handle-deferred-scroll)
-			  (setq term-saved-cursor
-				(list (term-current-row)
-				      (term-horizontal-column)
-				      term-ansi-current-bg-color
-				      term-ansi-current-bold
-				      term-ansi-current-color
-				      term-ansi-current-invisible
-				      term-ansi-current-reverse
-				      term-ansi-current-underline
-				      term-current-face)
-				)
-			  (setq term-terminal-state 0))
-			 ((eq char ?8) ;; Restore cursor (terminfo: rc)
-			  (when term-saved-cursor
-			    (term-goto (nth 0 term-saved-cursor)
-				       (nth 1 term-saved-cursor))
-			    (setq term-ansi-current-bg-color
-				  (nth 2 term-saved-cursor)
-				  term-ansi-current-bold
-				  (nth 3 term-saved-cursor)
-				  term-ansi-current-color
-				  (nth 4 term-saved-cursor)
-				  term-ansi-current-invisible
-				  (nth 5 term-saved-cursor)
-				  term-ansi-current-reverse
-				  (nth 6 term-saved-cursor)
-				  term-ansi-current-underline
-				  (nth 7 term-saved-cursor)
-				  term-current-face
-				  (nth 8 term-saved-cursor)))
-			  (setq term-terminal-state 0))
-			 ((eq char ?c) ;; \Ec - Reset (terminfo: rs1)
-			  ;; This is used by the "clear" program.
-			  (setq term-terminal-state 0)
-			  (term-reset-terminal))
-			 ;; The \E#8 reset sequence for xterm. We
-			 ;; probably don't need to handle it, but this
-			 ;; is the code to parse it.
-			 ;; ((eq char ?#)
-			 ;;  (when (eq (aref str (1+ i)) ?8)
-			 ;;    (setq i (1+ i))
-			 ;;    (setq term-scroll-start 0)
-			 ;;    (setq term-scroll-end term-height)
-			 ;;    (setq term-terminal-state 0)))
-			 ((setq term-terminal-state 0))))
-		  ((eq term-terminal-state 3) ; Seen Esc [
-		   (cond ((and (>= char ?0) (<= char ?9))
-			  (setq term-terminal-parameter
-				(+ (* 10 term-terminal-parameter) (- char ?0))))
-			 ((eq char ?\;)
-                          ;; Some modifications to cope with multiple
-                          ;; settings like ^[[01;32;43m -mm
-			  (setq term-terminal-more-parameters 1)
-			  (setq term-terminal-previous-parameter-4
-				term-terminal-previous-parameter-3)
-			  (setq term-terminal-previous-parameter-3
-				term-terminal-previous-parameter-2)
-			  (setq term-terminal-previous-parameter-2
-				term-terminal-previous-parameter)
-			  (setq term-terminal-previous-parameter
-				term-terminal-parameter)
-			  (setq term-terminal-parameter 0))
-			 ((eq char ??)) ; Ignore ?
-			 (t
-			  (term-handle-ansi-escape proc char)
-			  (setq term-terminal-more-parameters 0)
-			  (setq term-terminal-previous-parameter-4 -1)
-			  (setq term-terminal-previous-parameter-3 -1)
-			  (setq term-terminal-previous-parameter-2 -1)
-			  (setq term-terminal-previous-parameter -1)
-			  (setq term-terminal-state 0)))))
-	    (when (term-handling-pager)
-	      ;; Finish stuff to get ready to handle PAGER.
-	      (if (> (% (current-column) term-width) 0)
-		  (setq term-terminal-parameter
-			(substring str i))
-		;; We're at column 0.  Goto end of buffer; to compensate,
-		;; prepend a ?\r for later.  This looks more consistent.
-		(if (zerop i)
-		    (setq term-terminal-parameter
-			  (concat "\r" (substring str i)))
-		  (setq term-terminal-parameter (substring str (1- i)))
-		  (aset term-terminal-parameter 0 ?\r))
-		(goto-char (point-max)))
-	      (setq term-terminal-state 4)
-	      (make-local-variable 'term-pager-old-filter)
-	      (setq term-pager-old-filter (process-filter proc))
-	      (set-process-filter proc term-pager-filter)
-	      (setq i str-length))
-	    (setq i (1+ i))))
->>>>>>> 150bdfe4
 
 	(when (>= (term-current-row) term-height)
 	  (term-handle-deferred-scroll))
