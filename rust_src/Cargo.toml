[package]
authors = ["Wilfred Hughes <me@wilfred.me.uk>"]
name = "remacs"
description = "a Rust port of Emacs"
homepage = "https://github.com/Wilfred/remacs/"
repository = "https://github.com/Wilfred/remacs/"
license = "GPL-3.0"
version = "0.1.0"
build = "build.rs"
edition = "2018"

[workspace]
members = ["remacs-lib", "remacs-macros", "remacs-util"]
exclude = ["remacs-bindings", "alloc_unexecmacosx"]

[dependencies]
remacs-lib = { version = "0.1.0", path = "remacs-lib" }
remacs-macros = { version = "0.1.0", path = "remacs-macros" }
base64 = "0.10.0"
clippy = { version = "*", optional = true }
cfg-if = "0.1"
<<<<<<< HEAD
deno_core = "0.74.0"
deno_runtime = "0.4.0"
=======
crossbeam = "0.8"
>>>>>>> 12d2bf4d
errno = "0.2"
field-offset = "0.1"
flate2 = { version = "1.0", features = ["rust_backend"], default-features = false }
futures = "0.3"
itertools = "0.8"
lazy_static = "1.2"
libc = "0.2"
line-wrap = "0.1.1"
lsp-server = "0.5.0"
md5 = "0.6"
rand = "0.6.5"
<<<<<<< HEAD
rusty_v8 = "0.14.0"
=======
>>>>>>> 12d2bf4d
serde_json = { version = "1.0", features = ["preserve_order"] }
sha1 = "0.6"
sha2 = "0.8"
systemstat = "0.1"
tokio = { version = "0.2.22", features = ["full"] }
tokio-rustls = "0.14.1"

# Only want this local crate as dependency on Mac OS X
[target.'cfg(target_os = "macos")'.dependencies]
alloc_unexecmacosx = { version = "0.1.0", path = "alloc_unexecmacosx", optional = true }

[build-dependencies]
clippy = { version = "*", optional = true }
lazy_static = "1.2"
libc = "0.2"
regex = "1.1"

[dev-dependencies]
tempfile = "3.0"

[lib]
crate-type = ["staticlib"]

# Allow unwinding in functions called from C. See
# https://www.reddit.com/r/rust/comments/565q1f/wrote_a_blogpost_from_my_experiences_the_arduous/d8h053m/
[profile.dev]
panic = "abort"

[profile.release]
panic = "abort"

[features]
default = [
  "unexec",
<<<<<<< HEAD
=======

>>>>>>> 12d2bf4d
]
# Use unexec crate on Mac
unexecmacosx = ["alloc_unexecmacosx"]
# unexec everywhere else
unexec = []
# Compile with C xml2 library support.
use-xml2 = []
# Use a window system
window-system = []
# Use the x11 window system
window-system-x11 = []
# Use the nextstep window system
window-system-nextstep = []
# Use the w32 window system
window-system-w32 = []
# Build with libvterm support.
libvterm = []
# Treat warnings as a build error on Travis.
strict = []

# Enable glyphs debugging code.
glyph-debug = []<|MERGE_RESOLUTION|>--- conflicted
+++ resolved
@@ -19,12 +19,9 @@
 base64 = "0.10.0"
 clippy = { version = "*", optional = true }
 cfg-if = "0.1"
-<<<<<<< HEAD
 deno_core = "0.74.0"
 deno_runtime = "0.4.0"
-=======
 crossbeam = "0.8"
->>>>>>> 12d2bf4d
 errno = "0.2"
 field-offset = "0.1"
 flate2 = { version = "1.0", features = ["rust_backend"], default-features = false }
@@ -36,10 +33,7 @@
 lsp-server = "0.5.0"
 md5 = "0.6"
 rand = "0.6.5"
-<<<<<<< HEAD
 rusty_v8 = "0.14.0"
-=======
->>>>>>> 12d2bf4d
 serde_json = { version = "1.0", features = ["preserve_order"] }
 sha1 = "0.6"
 sha2 = "0.8"
@@ -74,10 +68,7 @@
 [features]
 default = [
   "unexec",
-<<<<<<< HEAD
-=======
 
->>>>>>> 12d2bf4d
 ]
 # Use unexec crate on Mac
 unexecmacosx = ["alloc_unexecmacosx"]
@@ -95,6 +86,8 @@
 window-system-w32 = []
 # Build with libvterm support.
 libvterm = []
+# Use the webrender window system
+window-system-webrender = []
 # Treat warnings as a build error on Travis.
 strict = []
 
