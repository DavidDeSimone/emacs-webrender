#![recursion_limit = "256"]

extern crate lazy_static;
extern crate proc_macro;
extern crate proc_macro2;
extern crate quote;
extern crate regex;
extern crate remacs_util;
extern crate syn;

use lazy_static::lazy_static;
use proc_macro::TokenStream;
use quote::quote;
use regex::Regex;

mod function;

#[proc_macro_attribute]
pub fn lisp_fn(attr_ts: TokenStream, fn_ts: TokenStream) -> TokenStream {
    let fn_item = syn::parse(fn_ts.clone()).unwrap();
    let function = function::parse(&fn_item).unwrap();
    let lisp_fn_args = match remacs_util::parse_lisp_fn(
        &attr_ts.to_string(),
        &function.name,
        function.fntype.def_min_args(),
    ) {
        Ok(v) => v,
        Err(e) => panic!("Invalid lisp_fn attribute: {}", e),
    };

    let mut cargs = proc_macro2::TokenStream::new();
    let mut rargs = proc_macro2::TokenStream::new();
    let mut body = proc_macro2::TokenStream::new();
    let max_args = function.args.len() as i16;
    let intspec = if let Some(intspec) = lisp_fn_args.intspec {
        let cbyte_intspec = CByteLiteral(intspec.as_str());
        quote! { (#cbyte_intspec).as_ptr() as *const libc::c_char }
    } else {
        quote! { std::ptr::null() }
    };

    match function.fntype {
        function::LispFnType::Normal(_) => {
            for ident in function.args {
                let arg = quote! { #ident: crate::lisp::LispObject, };
                cargs.extend(arg);

                let arg = quote! { (#ident).into(), };
                rargs.extend(arg);
            }
        }
        function::LispFnType::Many => {
            let args = quote! {
                nargs: libc::ptrdiff_t,
                args: *mut crate::lisp::LispObject,
            };
            cargs.extend(args);

            let b = quote! {
                let args = unsafe {
                    std::slice::from_raw_parts_mut::<crate::lisp::LispObject>(
                        args, nargs as usize)
                };
            };
            body.extend(b);

            let arg = quote! { unsafe { std::mem::transmute(args) } };
            rargs.extend(arg);
        }
    }

    let cname = lisp_fn_args.c_name;
    let sname = concat_idents("S", &cname);
    let fname = concat_idents("F", &cname);
    let srname = concat_idents("SR", &cname);
    let lazy_include = concat_idents("_LS_", &cname);
    let rname = function.name;
    let min_args = lisp_fn_args.min;
    let mut windows_header = quote! {};

    let functype = if lisp_fn_args.unevalled {
        quote! { aUNEVALLED }
    } else {
        match function.fntype {
            function::LispFnType::Normal(_) => match max_args {
                0 => quote! { a0 },
                1 => quote! { a1 },
                2 => quote! { a2 },
                3 => quote! { a3 },
                4 => quote! { a4 },
                5 => quote! { a5 },
                6 => quote! { a6 },
                7 => quote! { a7 },
                8 => quote! { a8 },
                _ => panic!("max_args too high"),
            },
            function::LispFnType::Many => quote! { aMANY },
        }
    };

    let max_args = if lisp_fn_args.unevalled {
        quote! { -1 }
    } else {
        match function.fntype {
            function::LispFnType::Normal(_) => quote! { #max_args },
            function::LispFnType::Many => quote! { crate::lisp::MANY  },
        }
    };
    let symbol_name = CByteLiteral(&lisp_fn_args.name);

    if cfg!(windows) {
        windows_header = quote! {
            | (std::mem::size_of::<crate::remacs_sys::Lisp_Subr>()
               / std::mem::size_of::<crate::remacs_sys::EmacsInt>()) as libc::ptrdiff_t
        };
    }

    let tokens = quote! {
        #[no_mangle]
        #[allow(clippy::not_unsafe_ptr_arg_deref)]
        #[allow(clippy::transmute_ptr_to_ptr)]
        #[allow(clippy::diverging_sub_expression)]
        pub extern "C" fn #fname(#cargs) -> crate::lisp::LispObject {
            #body

            let ret = #rname(#rargs);
            #[allow(unreachable_code)]
            crate::lisp::LispObject::from(ret)
        }

    use lazy_static::lazy_static as #lazy_include;

    #[no_mangle]
    pub static mut #srname: std::mem::MaybeUninit<crate::remacs_sys::Aligned_Lisp_Subr>
        = std::mem::MaybeUninit::<crate::remacs_sys::Aligned_Lisp_Subr>::uninit();

        #lazy_include! {
            pub static ref #sname: crate::lisp::LispSubrRef = {
                let mut subr = crate::remacs_sys::Aligned_Lisp_Subr::default();
        unsafe {
            let mut subr_ref = subr.s.as_mut();
            subr_ref.header = crate::remacs_sys::vectorlike_header {
            size: ((crate::remacs_sys::pvec_type::PVEC_SUBR as libc::ptrdiff_t)
                   << crate::remacs_sys::More_Lisp_Bits::PSEUDOVECTOR_AREA_BITS)
                #windows_header,
            };
            subr_ref.function = crate::remacs_sys::Lisp_Subr__bindgen_ty_1 {
                        #functype: (Some(self::#fname))
            };
            subr_ref.min_args = #min_args;
            subr_ref.max_args = #max_args;
            subr_ref.symbol_name = (#symbol_name).as_ptr() as *const libc::c_char;
            subr_ref.__bindgen_anon_1.intspec = #intspec;
            subr_ref.doc = 0;

                    std::ptr::copy_nonoverlapping(&subr, #srname.as_mut_ptr(), 1);
                    crate::lisp::ExternalPtr::new(#srname.as_mut_ptr())
                }
            };
        }
    };

    // we could put #fn_item into the quoted code above, but doing so
    // drops all of the line numbers on the floor and causes the
    // compiler to attribute any errors in the function to the macro
    // invocation instead.
    let tokens: TokenStream = tokens.into();
    tokens.into_iter().chain(fn_ts.into_iter()).collect()
}

#[proc_macro_attribute]
pub fn async_stream(_attr_ts: TokenStream, fn_ts: TokenStream) -> TokenStream {
    let fn_item = syn::parse(fn_ts.clone()).unwrap();
    let function = function::parse(&fn_item).unwrap();
    let name = &function.name;
    let async_name = concat_idents("call_", &name.to_string());

    let tokens = quote! {

<<<<<<< HEAD
	#[lisp_fn]
	pub fn #async_name (handler: crate::lisp::LispObject) -> crate::lisp::LispObject {
	    crate::ng_async::rust_worker(handler, |s| {
		::futures::executor::block_on(#name(s))
	    })
	}
=======
    #[lisp_fn(min = "1")]
    pub fn #async_name (handler: crate::lisp::LispObject) -> crate::lisp::LispObject {
        crate::ng_async::rust_worker(handler, |s| {
        ::futures::executor::block_on(#name(s))
        })
    }
>>>>>>> 42e8d03e

    };

    let result_tokens: TokenStream = tokens.into();
    result_tokens.into_iter().chain(fn_ts.into_iter()).collect()
}

struct CByteLiteral<'a>(&'a str);

impl<'a> quote::ToTokens for CByteLiteral<'a> {
    fn to_tokens(&self, tokens: &mut proc_macro2::TokenStream) {
        lazy_static! {
            static ref RE: Regex = Regex::new(r#"["\\]"#).unwrap();
        }
        let s = RE.replace_all(self.0, |caps: &regex::Captures| {
            format!("\\x{:x}", u32::from(caps[0].chars().next().unwrap()))
        });
        let identifier = format!(r#"b"{}\0""#, s);
        let expr = syn::parse_str::<syn::Expr>(&identifier).unwrap();
        tokens.extend(quote! { #expr });
    }
}

fn concat_idents(lhs: &str, rhs: &str) -> syn::Ident {
    syn::Ident::new(
        format!("{}{}", lhs, rhs).as_str(),
        quote::__rt::Span::call_site(),
    )
}<|MERGE_RESOLUTION|>--- conflicted
+++ resolved
@@ -177,21 +177,12 @@
 
     let tokens = quote! {
 
-<<<<<<< HEAD
 	#[lisp_fn]
 	pub fn #async_name (handler: crate::lisp::LispObject) -> crate::lisp::LispObject {
 	    crate::ng_async::rust_worker(handler, |s| {
 		::futures::executor::block_on(#name(s))
 	    })
 	}
-=======
-    #[lisp_fn(min = "1")]
-    pub fn #async_name (handler: crate::lisp::LispObject) -> crate::lisp::LispObject {
-        crate::ng_async::rust_worker(handler, |s| {
-        ::futures::executor::block_on(#name(s))
-        })
-    }
->>>>>>> 42e8d03e
 
     };
 
