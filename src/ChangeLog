--- conflicted
+++ resolved
@@ -1,4 +1,19 @@
-<<<<<<< HEAD
+2011-06-06  Paul Eggert  <eggert@cs.ucla.edu>
+
+	Minor fixes for signed vs unsigned integers.
+	* character.h (MAYBE_UNIFY_CHAR):
+	* charset.c (maybe_unify_char):
+	* keyboard.c (read_char, reorder_modifiers):
+	XINT -> XFASTINT, since the integer must be nonnegative.
+	* ftfont.c (ftfont_spec_pattern):
+	* keymap.c (access_keymap, silly_event_symbol_error):
+	XUINT -> XFASTINT, since the integer must be nonnegative.
+	(Fsingle_key_description, preferred_sequence_p): XUINT -> XINT,
+	since it makes no difference and we prefer signed.
+	* keyboard.c (record_char): Use XUINT when all the neighbors do.
+	(access_keymap): NATNUMP -> INTEGERP, since the integer must be
+	nonnegative.
+
 2011-06-06  Paul Eggert  <eggert@cs.ucla.edu>
 
 	* alloc.c (memory_full) [SYSTEM_MALLOC]: Port to MacOS (Bug#8800).
@@ -128,23 +143,6 @@
 	prototypes.
 	(struct bidi_it): New members nchars and disp_pos.  ch_len is now
 	EMACS_INT.
-=======
-2011-06-03  Paul Eggert  <eggert@cs.ucla.edu>
-
-	Minor fixes for signed vs unsigned integers.
-	* character.h (MAYBE_UNIFY_CHAR):
-	* charset.c (maybe_unify_char):
-	* keyboard.c (read_char, reorder_modifiers):
-	XINT -> XFASTINT, since the integer must be nonnegative.
-	* ftfont.c (ftfont_spec_pattern):
-	* keymap.c (access_keymap, silly_event_symbol_error):
-	XUINT -> XFASTINT, since the integer must be nonnegative.
-	(Fsingle_key_description, preferred_sequence_p): XUINT -> XINT,
-	since it makes no difference and we prefer signed.
-	* keyboard.c (record_char): Use XUINT when all the neighbors do.
-	(access_keymap): NATNUMP -> INTEGERP, since the integer must be
-	nonnegative.
->>>>>>> 39bc618a
 
 2011-06-02  Paul Eggert  <eggert@cs.ucla.edu>
 
