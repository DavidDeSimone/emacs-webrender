/* Basic character support.

Copyright (C) 2001-2018 Free Software Foundation, Inc.
Copyright (C) 1995, 1997, 1998, 2001 Electrotechnical Laboratory, JAPAN.
  Licensed to the Free Software Foundation.
Copyright (C) 2003, 2004, 2005, 2006, 2007, 2008, 2009, 2010, 2011
  National Institute of Advanced Industrial Science and Technology (AIST)
  Registration Number H13PRO009

This file is part of GNU Emacs.

GNU Emacs is free software: you can redistribute it and/or modify
it under the terms of the GNU General Public License as published by
the Free Software Foundation, either version 3 of the License, or (at
your option) any later version.

GNU Emacs is distributed in the hope that it will be useful,
but WITHOUT ANY WARRANTY; without even the implied warranty of
MERCHANTABILITY or FITNESS FOR A PARTICULAR PURPOSE.  See the
GNU General Public License for more details.

You should have received a copy of the GNU General Public License
along with GNU Emacs.  If not, see <https://www.gnu.org/licenses/>.  */

/* At first, see the document in `character.h' to understand the code
   in this file.  */

#include <config.h>

#include <stdio.h>

#include <sys/types.h>
#include <intprops.h>
#include "lisp.h"
#include "character.h"
#include "buffer.h"
#include "dispextern.h"
#include "composite.h"
#include "disptab.h"

/* Char-table of information about which character to unify to which
   Unicode character.  Mainly used by the macro MAYBE_UNIFY_CHAR.  */
Lisp_Object Vchar_unify_table;



/* If character code C has modifier masks, reflect them to the
   character code if possible.  Return the resulting code.  */

EMACS_INT
char_resolve_modifier_mask (EMACS_INT c)
{
  /* A non-ASCII character can't reflect modifier bits to the code.  */
  if (! ASCII_CHAR_P ((c & ~CHAR_MODIFIER_MASK)))
    return c;

  /* For Meta, Shift, and Control modifiers, we need special care.  */
  if (c & CHAR_SHIFT)
    {
      /* Shift modifier is valid only with [A-Za-z].  */
      if ((c & 0377) >= 'A' && (c & 0377) <= 'Z')
	c &= ~CHAR_SHIFT;
      else if ((c & 0377) >= 'a' && (c & 0377) <= 'z')
	c = (c & ~CHAR_SHIFT) - ('a' - 'A');
      /* Shift modifier for control characters and SPC is ignored.  */
      else if ((c & ~CHAR_MODIFIER_MASK) <= 0x20)
	c &= ~CHAR_SHIFT;
    }
  if (c & CHAR_CTL)
    {
      /* Simulate the code in lread.c.  */
      /* Allow `\C- ' and `\C-?'.  */
      if ((c & 0377) == ' ')
	c &= ~0177 & ~ CHAR_CTL;
      else if ((c & 0377) == '?')
	c = 0177 | (c & ~0177 & ~CHAR_CTL);
      /* ASCII control chars are made from letters (both cases),
	 as well as the non-letters within 0100...0137.  */
      else if ((c & 0137) >= 0101 && (c & 0137) <= 0132)
	c &= (037 | (~0177 & ~CHAR_CTL));
      else if ((c & 0177) >= 0100 && (c & 0177) <= 0137)
	c &= (037 | (~0177 & ~CHAR_CTL));
    }
#if 0	/* This is outside the scope of this function.  (bug#4751)  */
  if (c & CHAR_META)
    {
      /* Move the meta bit to the right place for a string.  */
      c = (c & ~CHAR_META) | 0x80;
    }
#endif

  return c;
}


/* Store multibyte form of character C at P.  If C has modifier bits,
   handle them appropriately.  */

int
char_string (unsigned int c, unsigned char *p)
{
  int bytes;

  if (c & CHAR_MODIFIER_MASK)
    {
      c = char_resolve_modifier_mask (c);
      /* If C still has any modifier bits, just ignore it.  */
      c &= ~CHAR_MODIFIER_MASK;
    }

  if (c <= MAX_3_BYTE_CHAR)
    {
      bytes = CHAR_STRING (c, p);
    }
  else if (c <= MAX_4_BYTE_CHAR)
    {
      p[0] = (0xF0 | (c >> 18));
      p[1] = (0x80 | ((c >> 12) & 0x3F));
      p[2] = (0x80 | ((c >> 6) & 0x3F));
      p[3] = (0x80 | (c & 0x3F));
      bytes = 4;
    }
  else if (c <= MAX_5_BYTE_CHAR)
    {
      p[0] = 0xF8;
      p[1] = (0x80 | ((c >> 18) & 0x0F));
      p[2] = (0x80 | ((c >> 12) & 0x3F));
      p[3] = (0x80 | ((c >> 6) & 0x3F));
      p[4] = (0x80 | (c & 0x3F));
      bytes = 5;
    }
  else if (c <= MAX_CHAR)
    {
      c = CHAR_TO_BYTE8 (c);
      bytes = BYTE8_STRING (c, p);
    }
  else
    error ("Invalid character: %x", c);

  return bytes;
}


/* Return a character whose multibyte form is at P.  If LEN is not
   NULL, it must be a pointer to integer.  In that case, set *LEN to
   the byte length of the multibyte form.  If ADVANCED is not NULL, it
   must be a pointer to unsigned char.  In that case, set *ADVANCED to
   the ending address (i.e., the starting address of the next
   character) of the multibyte form.  */

int
string_char (const unsigned char *p, const unsigned char **advanced, int *len)
{
  int c;
  const unsigned char *saved_p = p;

  if (*p < 0x80 || ! (*p & 0x20) || ! (*p & 0x10))
    {
      /* 1-, 2-, and 3-byte sequences can be handled by the macro.  */
      c = STRING_CHAR_ADVANCE (p);
    }
  else if (! (*p & 0x08))
    {
      /* A 4-byte sequence of this form:
	 11110xxx 10xxxxxx 10xxxxxx 10xxxxxx  */
      c = ((((p)[0] & 0x7) << 18)
	   | (((p)[1] & 0x3F) << 12)
	   | (((p)[2] & 0x3F) << 6)
	   | ((p)[3] & 0x3F));
      p += 4;
    }
  else
    {
      /* A 5-byte sequence of this form:

	 111110xx 10xxxxxx 10xxxxxx 10xxxxxx 10xxxxxx

	 Note that the top 4 `x's are always 0, so shifting p[1] can
	 never exceed the maximum valid character codepoint. */
      c = (/* (((p)[0] & 0x3) << 24) ... always 0, so no need to shift. */
	   (((p)[1] & 0x3F) << 18)
	   | (((p)[2] & 0x3F) << 12)
	   | (((p)[3] & 0x3F) << 6)
	   | ((p)[4] & 0x3F));
      p += 5;
    }

  if (len)
    *len = p - saved_p;
  if (advanced)
    *advanced = p;
  return c;
}


/* Translate character C by translation table TABLE.  If no translation is
   found in TABLE, return the untranslated character.  If TABLE is a list,
   elements are char tables.  In that case, recursively translate C by all the
   tables in the list.  */

int
translate_char (Lisp_Object table, int c)
{
  if (CHAR_TABLE_P (table))
    {
      Lisp_Object ch;

      ch = CHAR_TABLE_REF (table, c);
      if (CHARACTERP (ch))
	c = XFIXNUM (ch);
    }
  else
    {
      for (; CONSP (table); table = XCDR (table))
	c = translate_char (XCAR (table), c);
    }
  return c;
}

DEFUN ("characterp", Fcharacterp, Scharacterp, 1, 2, 0,
       doc: /* Return non-nil if OBJECT is a character.
In Emacs Lisp, characters are represented by character codes, which
are non-negative integers.  The function `max-char' returns the
maximum character code.
usage: (characterp OBJECT)  */
       attributes: const)
  (Lisp_Object object, Lisp_Object ignore)
{
  return (CHARACTERP (object) ? Qt : Qnil);
}

DEFUN ("max-char", Fmax_char, Smax_char, 0, 0, 0,
       doc: /* Return the character of the maximum code.  */
       attributes: const)
  (void)
{
  return make_fixnum (MAX_CHAR);
}

DEFUN ("unibyte-char-to-multibyte", Funibyte_char_to_multibyte,
       Sunibyte_char_to_multibyte, 1, 1, 0,
       doc: /* Convert the byte CH to multibyte character.  */)
  (Lisp_Object ch)
{
  int c;

  CHECK_CHARACTER (ch);
  c = XFIXNAT (ch);
  if (c >= 0x100)
    error ("Not a unibyte character: %d", c);
  MAKE_CHAR_MULTIBYTE (c);
  return make_fixnum (c);
}

DEFUN ("multibyte-char-to-unibyte", Fmultibyte_char_to_unibyte,
       Smultibyte_char_to_unibyte, 1, 1, 0,
       doc: /* Convert the multibyte character CH to a byte.
If the multibyte character does not represent a byte, return -1.  */)
  (Lisp_Object ch)
{
  int cm;

  CHECK_CHARACTER (ch);
  cm = XFIXNAT (ch);
  if (cm < 256)
    /* Can't distinguish a byte read from a unibyte buffer from
       a latin1 char, so let's let it slide.  */
    return ch;
  else
    {
      int cu = CHAR_TO_BYTE_SAFE (cm);
      return make_fixnum (cu);
    }
}


/* Return width (columns) of C considering the buffer display table DP. */

static ptrdiff_t
char_width (int c, struct Lisp_Char_Table *dp)
{
  ptrdiff_t width = CHARACTER_WIDTH (c);

  if (dp)
    {
      Lisp_Object disp = DISP_CHAR_VECTOR (dp, c), ch;
      int i;

      if (VECTORP (disp))
	for (i = 0, width = 0; i < ASIZE (disp); i++)
	  {
	    int c = -1;
	    ch = AREF (disp, i);
	    if (GLYPH_CODE_P (ch))
	      c = GLYPH_CODE_CHAR (ch);
	    else if (CHARACTERP (ch))
	      c = XFASTINT (ch);
	    if (c >= 0)
	      {
<<<<<<< HEAD
		int w = CHARACTER_WIDTH (XFIXNAT (ch));
=======
		int w = CHARACTER_WIDTH (c);
>>>>>>> 53483df0
		if (INT_ADD_WRAPV (width, w, &width))
		  string_overflow ();
	      }
	  }
    }
  return width;
}


DEFUN ("char-width", Fchar_width, Schar_width, 1, 1, 0,
       doc: /* Return width of CHAR when displayed in the current buffer.
The width is measured by how many columns it occupies on the screen.
Tab is taken to occupy `tab-width' columns.
usage: (char-width CHAR)  */)
  (Lisp_Object ch)
{
  int c;
  ptrdiff_t width;

  CHECK_CHARACTER (ch);
  c = XFIXNUM (ch);
  width = char_width (c, buffer_display_table ());
  return make_fixnum (width);
}

/* Return width of string STR of length LEN when displayed in the
   current buffer.  The width is measured by how many columns it
   occupies on the screen.  If PRECISION > 0, return the width of
   longest substring that doesn't exceed PRECISION, and set number of
   characters and bytes of the substring in *NCHARS and *NBYTES
   respectively.  */

ptrdiff_t
c_string_width (const unsigned char *str, ptrdiff_t len, int precision,
		ptrdiff_t *nchars, ptrdiff_t *nbytes)
{
  ptrdiff_t i = 0, i_byte = 0;
  ptrdiff_t width = 0;
  struct Lisp_Char_Table *dp = buffer_display_table ();

  while (i_byte < len)
    {
      int bytes;
      int c = STRING_CHAR_AND_LENGTH (str + i_byte, bytes);
      ptrdiff_t thiswidth = char_width (c, dp);

      if (0 < precision && precision - width < thiswidth)
	{
	  *nchars = i;
	  *nbytes = i_byte;
	  return width;
	}
      if (INT_ADD_WRAPV (thiswidth, width, &width))
	string_overflow ();
      i++;
      i_byte += bytes;
  }

  if (precision > 0)
    {
      *nchars = i;
      *nbytes = i_byte;
    }

  return width;
}

/* Return width of string STR of length LEN when displayed in the
   current buffer.  The width is measured by how many columns it
   occupies on the screen.  */

ptrdiff_t
strwidth (const char *str, ptrdiff_t len)
{
  return c_string_width ((const unsigned char *) str, len, -1, NULL, NULL);
}

/* Return width of Lisp string STRING when displayed in the current
   buffer.  The width is measured by how many columns it occupies on
   the screen while paying attention to compositions.  If PRECISION >
   0, return the width of longest substring that doesn't exceed
   PRECISION, and set number of characters and bytes of the substring
   in *NCHARS and *NBYTES respectively.  */

ptrdiff_t
lisp_string_width (Lisp_Object string, ptrdiff_t precision,
		   ptrdiff_t *nchars, ptrdiff_t *nbytes)
{
  ptrdiff_t len = SCHARS (string);
  /* This set multibyte to 0 even if STRING is multibyte when it
     contains only ascii and eight-bit-graphic, but that's
     intentional.  */
  bool multibyte = len < SBYTES (string);
  unsigned char *str = SDATA (string);
  ptrdiff_t i = 0, i_byte = 0;
  ptrdiff_t width = 0;
  struct Lisp_Char_Table *dp = buffer_display_table ();

  while (i < len)
    {
      ptrdiff_t chars, bytes, thiswidth;
      Lisp_Object val;
      ptrdiff_t cmp_id;
      ptrdiff_t ignore, end;

      if (find_composition (i, -1, &ignore, &end, &val, string)
	  && ((cmp_id = get_composition_id (i, i_byte, end - i, val, string))
	      >= 0))
	{
	  thiswidth = composition_table[cmp_id]->width;
	  chars = end - i;
	  bytes = string_char_to_byte (string, end) - i_byte;
	}
      else
	{
	  int c;

	  if (multibyte)
	    {
	      int cbytes;
	      c = STRING_CHAR_AND_LENGTH (str + i_byte, cbytes);
	      bytes = cbytes;
	    }
	  else
	    c = str[i_byte], bytes = 1;
	  chars = 1;
	  thiswidth = char_width (c, dp);
	}

      if (0 < precision && precision - width < thiswidth)
	{
	  *nchars = i;
	  *nbytes = i_byte;
	  return width;
	}
      if (INT_ADD_WRAPV (thiswidth, width, &width))
	string_overflow ();
      i += chars;
      i_byte += bytes;
    }

  if (precision > 0)
    {
      *nchars = i;
      *nbytes = i_byte;
    }

  return width;
}

DEFUN ("string-width", Fstring_width, Sstring_width, 1, 1, 0,
       doc: /* Return width of STRING when displayed in the current buffer.
Width is measured by how many columns it occupies on the screen.
When calculating width of a multibyte character in STRING,
only the base leading-code is considered; the validity of
the following bytes is not checked.  Tabs in STRING are always
taken to occupy `tab-width' columns.
usage: (string-width STRING)  */)
  (Lisp_Object str)
{
  Lisp_Object val;

  CHECK_STRING (str);
  XSETFASTINT (val, lisp_string_width (str, -1, NULL, NULL));
  return val;
}

/* Return the number of characters in the NBYTES bytes at PTR.
   This works by looking at the contents and checking for multibyte
   sequences while assuming that there's no invalid sequence.
   However, if the current buffer has enable-multibyte-characters =
   nil, we treat each byte as a character.  */

ptrdiff_t
chars_in_text (const unsigned char *ptr, ptrdiff_t nbytes)
{
  /* current_buffer is null at early stages of Emacs initialization.  */
  if (current_buffer == 0
      || NILP (BVAR (current_buffer, enable_multibyte_characters)))
    return nbytes;

  return multibyte_chars_in_text (ptr, nbytes);
}

/* Return the number of characters in the NBYTES bytes at PTR.
   This works by looking at the contents and checking for multibyte
   sequences while assuming that there's no invalid sequence.  It
   ignores enable-multibyte-characters.  */

ptrdiff_t
multibyte_chars_in_text (const unsigned char *ptr, ptrdiff_t nbytes)
{
  const unsigned char *endp = ptr + nbytes;
  ptrdiff_t chars = 0;

  while (ptr < endp)
    {
      int len = MULTIBYTE_LENGTH (ptr, endp);

      if (len == 0)
	emacs_abort ();
      ptr += len;
      chars++;
    }

  return chars;
}

/* Parse unibyte text at STR of LEN bytes as a multibyte text, count
   characters and bytes in it, and store them in *NCHARS and *NBYTES
   respectively.  On counting bytes, pay attention to that 8-bit
   characters not constructing a valid multibyte sequence are
   represented by 2-byte in a multibyte text.  */

void
parse_str_as_multibyte (const unsigned char *str, ptrdiff_t len,
			ptrdiff_t *nchars, ptrdiff_t *nbytes)
{
  const unsigned char *endp = str + len;
  int n;
  ptrdiff_t chars = 0, bytes = 0;

  if (len >= MAX_MULTIBYTE_LENGTH)
    {
      const unsigned char *adjusted_endp = endp - MAX_MULTIBYTE_LENGTH;
      while (str < adjusted_endp)
	{
	  if (! CHAR_BYTE8_HEAD_P (*str)
	      && (n = MULTIBYTE_LENGTH_NO_CHECK (str)) > 0)
	    str += n, bytes += n;
	  else
	    str++, bytes += 2;
	  chars++;
	}
    }
  while (str < endp)
    {
      if (! CHAR_BYTE8_HEAD_P (*str)
	  && (n = MULTIBYTE_LENGTH (str, endp)) > 0)
	str += n, bytes += n;
      else
	str++, bytes += 2;
      chars++;
    }

  *nchars = chars;
  *nbytes = bytes;
  return;
}

/* Arrange unibyte text at STR of NBYTES bytes as a multibyte text.
   It actually converts only such 8-bit characters that don't construct
   a multibyte sequence to multibyte forms of Latin-1 characters.  If
   NCHARS is nonzero, set *NCHARS to the number of characters in the
   text.  It is assured that we can use LEN bytes at STR as a work
   area and that is enough.  Return the number of bytes of the
   resulting text.  */

ptrdiff_t
str_as_multibyte (unsigned char *str, ptrdiff_t len, ptrdiff_t nbytes,
		  ptrdiff_t *nchars)
{
  unsigned char *p = str, *endp = str + nbytes;
  unsigned char *to;
  ptrdiff_t chars = 0;
  int n;

  if (nbytes >= MAX_MULTIBYTE_LENGTH)
    {
      unsigned char *adjusted_endp = endp - MAX_MULTIBYTE_LENGTH;
      while (p < adjusted_endp
	     && ! CHAR_BYTE8_HEAD_P (*p)
	     && (n = MULTIBYTE_LENGTH_NO_CHECK (p)) > 0)
	p += n, chars++;
    }
  while (p < endp
	 && ! CHAR_BYTE8_HEAD_P (*p)
	 && (n = MULTIBYTE_LENGTH (p, endp)) > 0)
    p += n, chars++;
  if (nchars)
    *nchars = chars;
  if (p == endp)
    return nbytes;

  to = p;
  nbytes = endp - p;
  endp = str + len;
  memmove (endp - nbytes, p, nbytes);
  p = endp - nbytes;

  if (nbytes >= MAX_MULTIBYTE_LENGTH)
    {
      unsigned char *adjusted_endp = endp - MAX_MULTIBYTE_LENGTH;
      while (p < adjusted_endp)
	{
	  if (! CHAR_BYTE8_HEAD_P (*p)
	      && (n = MULTIBYTE_LENGTH_NO_CHECK (p)) > 0)
	    {
	      while (n--)
		*to++ = *p++;
	    }
	  else
	    {
	      int c = *p++;
	      c = BYTE8_TO_CHAR (c);
	      to += CHAR_STRING (c, to);
	    }
	}
      chars++;
    }
  while (p < endp)
    {
      if (! CHAR_BYTE8_HEAD_P (*p)
	  && (n = MULTIBYTE_LENGTH (p, endp)) > 0)
	{
	  while (n--)
	    *to++ = *p++;
	}
      else
	{
	  int c = *p++;
	  c = BYTE8_TO_CHAR (c);
	  to += CHAR_STRING (c, to);
	}
      chars++;
    }
  if (nchars)
    *nchars = chars;
  return (to - str);
}

/* Parse unibyte string at STR of LEN bytes, and return the number of
   bytes it may occupy when converted to multibyte string by
   `str_to_multibyte'.  */

ptrdiff_t
count_size_as_multibyte (const unsigned char *str, ptrdiff_t len)
{
  const unsigned char *endp = str + len;
  ptrdiff_t bytes;

  for (bytes = 0; str < endp; str++)
    {
      int n = *str < 0x80 ? 1 : 2;
      if (INT_ADD_WRAPV (bytes, n, &bytes))
        string_overflow ();
    }
  return bytes;
}


/* Convert unibyte text at STR of BYTES bytes to a multibyte text
   that contains the same single-byte characters.  It actually
   converts all 8-bit characters to multibyte forms.  It is assured
   that we can use LEN bytes at STR as a work area and that is
   enough.  */

ptrdiff_t
str_to_multibyte (unsigned char *str, ptrdiff_t len, ptrdiff_t bytes)
{
  unsigned char *p = str, *endp = str + bytes;
  unsigned char *to;

  while (p < endp && *p < 0x80) p++;
  if (p == endp)
    return bytes;
  to = p;
  bytes = endp - p;
  endp = str + len;
  memmove (endp - bytes, p, bytes);
  p = endp - bytes;
  while (p < endp)
    {
      int c = *p++;

      if (c >= 0x80)
	c = BYTE8_TO_CHAR (c);
      to += CHAR_STRING (c, to);
    }
  return (to - str);
}

/* Arrange multibyte text at STR of LEN bytes as a unibyte text.  It
   actually converts characters in the range 0x80..0xFF to
   unibyte.  */

ptrdiff_t
str_as_unibyte (unsigned char *str, ptrdiff_t bytes)
{
  const unsigned char *p = str, *endp = str + bytes;
  unsigned char *to;
  int c, len;

  while (p < endp)
    {
      c = *p;
      len = BYTES_BY_CHAR_HEAD (c);
      if (CHAR_BYTE8_HEAD_P (c))
	break;
      p += len;
    }
  to = str + (p - str);
  while (p < endp)
    {
      c = *p;
      len = BYTES_BY_CHAR_HEAD (c);
      if (CHAR_BYTE8_HEAD_P (c))
	{
	  c = STRING_CHAR_ADVANCE (p);
	  *to++ = CHAR_TO_BYTE8 (c);
	}
      else
	{
	  while (len--) *to++ = *p++;
	}
    }
  return (to - str);
}

/* Convert eight-bit chars in SRC (in multibyte form) to the
   corresponding byte and store in DST.  CHARS is the number of
   characters in SRC.  The value is the number of bytes stored in DST.
   Usually, the value is the same as CHARS, but is less than it if SRC
   contains a non-ASCII, non-eight-bit character.  */

ptrdiff_t
str_to_unibyte (const unsigned char *src, unsigned char *dst, ptrdiff_t chars)
{
  ptrdiff_t i;

  for (i = 0; i < chars; i++)
    {
      int c = STRING_CHAR_ADVANCE (src);

      if (CHAR_BYTE8_P (c))
	c = CHAR_TO_BYTE8 (c);
      else if (! ASCII_CHAR_P (c))
	return i;
      *dst++ = c;
    }
  return i;
}


static ptrdiff_t
string_count_byte8 (Lisp_Object string)
{
  bool multibyte = STRING_MULTIBYTE (string);
  ptrdiff_t nbytes = SBYTES (string);
  unsigned char *p = SDATA (string);
  unsigned char *pend = p + nbytes;
  ptrdiff_t count = 0;
  int c, len;

  if (multibyte)
    while (p < pend)
      {
	c = *p;
	len = BYTES_BY_CHAR_HEAD (c);

	if (CHAR_BYTE8_HEAD_P (c))
	  count++;
	p += len;
      }
  else
    while (p < pend)
      {
	if (*p++ >= 0x80)
	  count++;
      }
  return count;
}


Lisp_Object
string_escape_byte8 (Lisp_Object string)
{
  ptrdiff_t nchars = SCHARS (string);
  ptrdiff_t nbytes = SBYTES (string);
  bool multibyte = STRING_MULTIBYTE (string);
  ptrdiff_t byte8_count;
  ptrdiff_t thrice_byte8_count, uninit_nchars, uninit_nbytes;
  const unsigned char *src, *src_end;
  unsigned char *dst;
  Lisp_Object val;
  int c, len;

  if (multibyte && nchars == nbytes)
    return string;

  byte8_count = string_count_byte8 (string);

  if (byte8_count == 0)
    return string;

  if (INT_MULTIPLY_WRAPV (byte8_count, 3, &thrice_byte8_count))
    string_overflow ();

  if (multibyte)
    {
      /* Convert 2-byte sequence of byte8 chars to 4-byte octal.  */
      if (INT_ADD_WRAPV (nchars, thrice_byte8_count, &uninit_nchars)
	  || INT_ADD_WRAPV (nbytes, 2 * byte8_count, &uninit_nbytes))
	string_overflow ();
      val = make_uninit_multibyte_string (uninit_nchars, uninit_nbytes);
    }
  else
    {
      /* Convert 1-byte sequence of byte8 chars to 4-byte octal.  */
      if (INT_ADD_WRAPV (thrice_byte8_count, nbytes, &uninit_nbytes))
	string_overflow ();
      val = make_uninit_string (uninit_nbytes);
    }

  src = SDATA (string);
  src_end = src + nbytes;
  dst = SDATA (val);
  if (multibyte)
    while (src < src_end)
      {
	c = *src;
	len = BYTES_BY_CHAR_HEAD (c);

	if (CHAR_BYTE8_HEAD_P (c))
	  {
	    c = STRING_CHAR_ADVANCE (src);
	    c = CHAR_TO_BYTE8 (c);
	    dst += sprintf ((char *) dst, "\\%03o", c + 0u);
	  }
	else
	  while (len--) *dst++ = *src++;
      }
  else
    while (src < src_end)
      {
	c = *src++;
	if (c >= 0x80)
	  dst += sprintf ((char *) dst, "\\%03o", c + 0u);
	else
	  *dst++ = c;
      }
  return val;
}


DEFUN ("string", Fstring, Sstring, 0, MANY, 0,
       doc: /*
Concatenate all the argument characters and make the result a string.
usage: (string &rest CHARACTERS)  */)
  (ptrdiff_t n, Lisp_Object *args)
{
  ptrdiff_t i;
  int c;
  unsigned char *buf, *p;
  Lisp_Object str;
  USE_SAFE_ALLOCA;

  SAFE_NALLOCA (buf, MAX_MULTIBYTE_LENGTH, n);
  p = buf;

  for (i = 0; i < n; i++)
    {
      CHECK_CHARACTER (args[i]);
      c = XFIXNUM (args[i]);
      p += CHAR_STRING (c, p);
    }

  str = make_string_from_bytes ((char *) buf, n, p - buf);
  SAFE_FREE ();
  return str;
}

DEFUN ("unibyte-string", Funibyte_string, Sunibyte_string, 0, MANY, 0,
       doc: /* Concatenate all the argument bytes and make the result a unibyte string.
usage: (unibyte-string &rest BYTES)  */)
  (ptrdiff_t n, Lisp_Object *args)
{
  ptrdiff_t i;
  Lisp_Object str;
  USE_SAFE_ALLOCA;
  unsigned char *buf = SAFE_ALLOCA (n);
  unsigned char *p = buf;

  for (i = 0; i < n; i++)
    {
      CHECK_RANGED_INTEGER (args[i], 0, 255);
      *p++ = XFIXNUM (args[i]);
    }

  str = make_string_from_bytes ((char *) buf, n, p - buf);
  SAFE_FREE ();
  return str;
}

DEFUN ("char-resolve-modifiers", Fchar_resolve_modifiers,
       Schar_resolve_modifiers, 1, 1, 0,
       doc: /* Resolve modifiers in the character CHAR.
The value is a character with modifiers resolved into the character
code.  Unresolved modifiers are kept in the value.
usage: (char-resolve-modifiers CHAR)  */)
  (Lisp_Object character)
{
  EMACS_INT c;

  CHECK_FIXNUM (character);
  c = XFIXNUM (character);
  return make_fixnum (char_resolve_modifier_mask (c));
}

DEFUN ("get-byte", Fget_byte, Sget_byte, 0, 2, 0,
       doc: /* Return a byte value of a character at point.
Optional 1st arg POSITION, if non-nil, is a position of a character to get
a byte value.
Optional 2nd arg STRING, if non-nil, is a string of which first
character is a target to get a byte value.  In this case, POSITION, if
non-nil, is an index of a target character in the string.

If the current buffer (or STRING) is multibyte, and the target
character is not ASCII nor 8-bit character, an error is signaled.  */)
  (Lisp_Object position, Lisp_Object string)
{
  int c;
  ptrdiff_t pos;
  unsigned char *p;

  if (NILP (string))
    {
      if (NILP (position))
	{
	  p = PT_ADDR;
	}
      else
	{
	  CHECK_FIXNUM_COERCE_MARKER (position);
	  if (XFIXNUM (position) < BEGV || XFIXNUM (position) >= ZV)
	    args_out_of_range_3 (position, make_fixnum (BEGV), make_fixnum (ZV));
	  pos = XFIXNAT (position);
	  p = CHAR_POS_ADDR (pos);
	}
      if (NILP (BVAR (current_buffer, enable_multibyte_characters)))
	return make_fixnum (*p);
    }
  else
    {
      CHECK_STRING (string);
      if (NILP (position))
	{
	  p = SDATA (string);
	}
      else
	{
	  CHECK_FIXNAT (position);
	  if (XFIXNUM (position) >= SCHARS (string))
	    args_out_of_range (string, position);
	  pos = XFIXNAT (position);
	  p = SDATA (string) + string_char_to_byte (string, pos);
	}
      if (! STRING_MULTIBYTE (string))
	return make_fixnum (*p);
    }
  c = STRING_CHAR (p);
  if (CHAR_BYTE8_P (c))
    c = CHAR_TO_BYTE8 (c);
  else if (! ASCII_CHAR_P (c))
    error ("Not an ASCII nor an 8-bit character: %d", c);
  return make_fixnum (c);
}

/* Return true if C is an alphabetic character.  */
bool
alphabeticp (int c)
{
  Lisp_Object category = CHAR_TABLE_REF (Vunicode_category_table, c);
  if (! FIXNUMP (category))
    return false;
  EMACS_INT gen_cat = XFIXNUM (category);

  /* See UTS #18.  There are additional characters that should be
     here, those designated as Other_uppercase, Other_lowercase,
     and Other_alphabetic; FIXME.  */
  return (gen_cat == UNICODE_CATEGORY_Lu
	  || gen_cat == UNICODE_CATEGORY_Ll
	  || gen_cat == UNICODE_CATEGORY_Lt
	  || gen_cat == UNICODE_CATEGORY_Lm
	  || gen_cat == UNICODE_CATEGORY_Lo
	  || gen_cat == UNICODE_CATEGORY_Mn
	  || gen_cat == UNICODE_CATEGORY_Mc
	  || gen_cat == UNICODE_CATEGORY_Me
	  || gen_cat == UNICODE_CATEGORY_Nl);
}

/* Return true if C is an alphabetic or decimal-number character.  */
bool
alphanumericp (int c)
{
  Lisp_Object category = CHAR_TABLE_REF (Vunicode_category_table, c);
  if (! FIXNUMP (category))
    return false;
  EMACS_INT gen_cat = XFIXNUM (category);

  /* See UTS #18.  Same comment as for alphabeticp applies.  FIXME. */
  return (gen_cat == UNICODE_CATEGORY_Lu
	  || gen_cat == UNICODE_CATEGORY_Ll
	  || gen_cat == UNICODE_CATEGORY_Lt
	  || gen_cat == UNICODE_CATEGORY_Lm
	  || gen_cat == UNICODE_CATEGORY_Lo
	  || gen_cat == UNICODE_CATEGORY_Mn
	  || gen_cat == UNICODE_CATEGORY_Mc
	  || gen_cat == UNICODE_CATEGORY_Me
	  || gen_cat == UNICODE_CATEGORY_Nl
	  || gen_cat == UNICODE_CATEGORY_Nd);
}

/* Return true if C is a graphic character.  */
bool
graphicp (int c)
{
  Lisp_Object category = CHAR_TABLE_REF (Vunicode_category_table, c);
  if (! FIXNUMP (category))
    return false;
  EMACS_INT gen_cat = XFIXNUM (category);

  /* See UTS #18.  */
  return (!(gen_cat == UNICODE_CATEGORY_Zs /* space separator */
	    || gen_cat == UNICODE_CATEGORY_Zl /* line separator */
	    || gen_cat == UNICODE_CATEGORY_Zp /* paragraph separator */
	    || gen_cat == UNICODE_CATEGORY_Cc /* control */
	    || gen_cat == UNICODE_CATEGORY_Cs /* surrogate */
	    || gen_cat == UNICODE_CATEGORY_Cn)); /* unassigned */
}

/* Return true if C is a printable character.  */
bool
printablep (int c)
{
  Lisp_Object category = CHAR_TABLE_REF (Vunicode_category_table, c);
  if (! FIXNUMP (category))
    return false;
  EMACS_INT gen_cat = XFIXNUM (category);

  /* See UTS #18.  */
  return (!(gen_cat == UNICODE_CATEGORY_Cc /* control */
	    || gen_cat == UNICODE_CATEGORY_Cs /* surrogate */
	    || gen_cat == UNICODE_CATEGORY_Cn)); /* unassigned */
}

/* Return true if C is a horizontal whitespace character, as defined
   by http://www.unicode.org/reports/tr18/tr18-19.html#blank.  */
bool
blankp (int c)
{
  Lisp_Object category = CHAR_TABLE_REF (Vunicode_category_table, c);
  if (! FIXNUMP (category))
    return false;

  return XFIXNUM (category) == UNICODE_CATEGORY_Zs; /* separator, space */
}


/* Return true for characters that would read as symbol characters,
   but graphically may be confused with some kind of punctuation.  We
   require an escaping backslash, when such characters begin a
   symbol.  */
bool
confusable_symbol_character_p (int ch)
{
  switch (ch)
    {
    case 0x2018: /* LEFT SINGLE QUOTATION MARK */
    case 0x2019: /* RIGHT SINGLE QUOTATION MARK */
    case 0x201B: /* SINGLE HIGH-REVERSED-9 QUOTATION MARK */
    case 0x201C: /* LEFT DOUBLE QUOTATION MARK */
    case 0x201D: /* RIGHT DOUBLE QUOTATION MARK */
    case 0x201F: /* DOUBLE HIGH-REVERSED-9 QUOTATION MARK */
    case 0x301E: /* DOUBLE PRIME QUOTATION MARK */
    case 0xFF02: /* FULLWIDTH QUOTATION MARK */
    case 0xFF07: /* FULLWIDTH APOSTROPHE */
      return true;

    default:
      return false;
    }
}

signed char HEXDIGIT_CONST hexdigit[UCHAR_MAX + 1] =
  {
#if HEXDIGIT_IS_CONST
    [0 ... UCHAR_MAX] = -1,
#endif
    ['0'] = 0, ['1'] = 1, ['2'] = 2, ['3'] = 3, ['4'] = 4,
    ['5'] = 5, ['6'] = 6, ['7'] = 7, ['8'] = 8, ['9'] = 9,
    ['A'] = 10, ['B'] = 11, ['C'] = 12, ['D'] = 13, ['E'] = 14, ['F'] = 15,
    ['a'] = 10, ['b'] = 11, ['c'] = 12, ['d'] = 13, ['e'] = 14, ['f'] = 15
  };

void
syms_of_character (void)
{
#if !HEXDIGIT_IS_CONST
  /* Set the non-hex digit values to -1.  */
  for (int i = 0; i <= UCHAR_MAX; i++)
    hexdigit[i] -= i != '0' && !hexdigit[i];
#endif

  DEFSYM (Qcharacterp, "characterp");
  DEFSYM (Qauto_fill_chars, "auto-fill-chars");

  staticpro (&Vchar_unify_table);
  Vchar_unify_table = Qnil;

  defsubr (&Smax_char);
  defsubr (&Scharacterp);
  defsubr (&Sunibyte_char_to_multibyte);
  defsubr (&Smultibyte_char_to_unibyte);
  defsubr (&Schar_width);
  defsubr (&Sstring_width);
  defsubr (&Sstring);
  defsubr (&Sunibyte_string);
  defsubr (&Schar_resolve_modifiers);
  defsubr (&Sget_byte);

  DEFVAR_LISP ("translation-table-vector",  Vtranslation_table_vector,
	       doc: /*
Vector recording all translation tables ever defined.
Each element is a pair (SYMBOL . TABLE) relating the table to the
symbol naming it.  The ID of a translation table is an index into this vector.  */);
  Vtranslation_table_vector = Fmake_vector (make_fixnum (16), Qnil);

  DEFVAR_LISP ("auto-fill-chars", Vauto_fill_chars,
	       doc: /*
A char-table for characters which invoke auto-filling.
Such characters have value t in this table.  */);
  Vauto_fill_chars = Fmake_char_table (Qauto_fill_chars, Qnil);
  CHAR_TABLE_SET (Vauto_fill_chars, ' ', Qt);
  CHAR_TABLE_SET (Vauto_fill_chars, '\n', Qt);

  DEFVAR_LISP ("char-width-table", Vchar_width_table,
	       doc: /*
A char-table for width (columns) of each character.  */);
  Vchar_width_table = Fmake_char_table (Qnil, make_fixnum (1));
  char_table_set_range (Vchar_width_table, 0x80, 0x9F, make_fixnum (4));
  char_table_set_range (Vchar_width_table, MAX_5_BYTE_CHAR + 1, MAX_CHAR,
			make_fixnum (4));

  DEFVAR_LISP ("printable-chars", Vprintable_chars,
	       doc: /* A char-table for each printable character.  */);
  Vprintable_chars = Fmake_char_table (Qnil, Qnil);
  Fset_char_table_range (Vprintable_chars,
			 Fcons (make_fixnum (32), make_fixnum (126)), Qt);
  Fset_char_table_range (Vprintable_chars,
			 Fcons (make_fixnum (160),
				make_fixnum (MAX_5_BYTE_CHAR)), Qt);

  DEFVAR_LISP ("char-script-table", Vchar_script_table,
	       doc: /* Char table of script symbols.
It has one extra slot whose value is a list of script symbols.  */);

  DEFSYM (Qchar_script_table, "char-script-table");
  Fput (Qchar_script_table, Qchar_table_extra_slots, make_fixnum (1));
  Vchar_script_table = Fmake_char_table (Qchar_script_table, Qnil);

  DEFVAR_LISP ("script-representative-chars", Vscript_representative_chars,
	       doc: /* Alist of scripts vs the representative characters.
Each element is a cons (SCRIPT . CHARS).
SCRIPT is a symbol representing a script or a subgroup of a script.
CHARS is a list or a vector of characters.
If it is a list, all characters in the list are necessary for supporting SCRIPT.
If it is a vector, one of the characters in the vector is necessary.
This variable is used to find a font for a specific script.  */);
  Vscript_representative_chars = Qnil;

  DEFVAR_LISP ("unicode-category-table", Vunicode_category_table,
	       doc: /* Char table of Unicode's "General Category".
All Unicode characters have one of the following values (symbol):
  Lu, Ll, Lt, Lm, Lo, Mn, Mc, Me, Nd, Nl, No, Pc, Pd, Ps, Pe, Pi, Pf, Po,
  Sm, Sc, Sk, So, Zs, Zl, Zp, Cc, Cf, Cs, Co, Cn
See The Unicode Standard for the meaning of those values.  */);
  /* The correct char-table is setup in characters.el.  */
  Vunicode_category_table = Qnil;
}<|MERGE_RESOLUTION|>--- conflicted
+++ resolved
@@ -298,11 +298,7 @@
 	      c = XFASTINT (ch);
 	    if (c >= 0)
 	      {
-<<<<<<< HEAD
-		int w = CHARACTER_WIDTH (XFIXNAT (ch));
-=======
 		int w = CHARACTER_WIDTH (c);
->>>>>>> 53483df0
 		if (INT_ADD_WRAPV (width, w, &width))
 		  string_overflow ();
 	      }
