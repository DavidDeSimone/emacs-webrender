<<<<<<< HEAD
2015-01-26  Stefan Monnier  <monnier@iro.umontreal.ca>

	* automated/cl-generic-tests.el: Try and make sure cl-lib is not
	required at run-time.

2015-01-26  Stefan Monnier  <monnier@iro.umontreal.ca>

	* automated/cl-generic-tests.el (cl-generic-test-11-next-method-p):
	New test.

2015-01-25  Paul Eggert  <eggert@cs.ucla.edu>

	* indent/shell.sh (bar): Use '[ $# -eq 0 ]', not '[ $# == 0 ]'.
	This is more portable in shell scripts.
	Fixes: bug#19658
=======
2015-01-26  Fabián Ezequiel Gallina  <fgallina@gnu.org>

	* automated/python-tests.el (python-indent-pep8-1)
	(python-indent-pep8-2, python-indent-pep8-3)
	(python-indent-after-comment-1, python-indent-after-comment-2)
	(python-indent-inside-paren-1, python-indent-inside-paren-2)
	(python-indent-after-block-1, python-indent-after-block-2)
	(python-indent-after-backslash-1, python-indent-after-backslash-2)
	(python-indent-after-backslash-3, python-indent-block-enders-1)
	(python-indent-block-enders-2, python-indent-block-enders-3)
	(python-indent-block-enders-4, python-indent-block-enders-5)
	(python-indent-dedenters-1, python-indent-dedenters-2)
	(python-indent-dedenters-3, python-indent-dedenters-4)
	(python-indent-dedenters-5, python-indent-dedenters-6)
	(python-indent-dedenters-7, python-indent-dedenters-8): Fix tests.
	(python-indent-base-case, python-indent-after-block-3)
	(python-indent-after-backslash-5, python-indent-inside-paren-3)
	(python-indent-inside-paren-4, python-indent-inside-paren-5)
	(python-indent-inside-paren-6, python-indent-inside-string-1)
	(python-indent-inside-string-2, python-indent-inside-string-3)
	(python-indent-dedent-line-backspace-1): New Tests.

2015-01-24  Glenn Morris  <rgm@gnu.org>

	* automated/regexp-tests.el: Require regexp-opt, which is
	not preloaded --without-x.
>>>>>>> 9664defd

2015-01-23  Dmitry Gutov  <dgutov@yandex.ru>

	Fix package tests when TMPDIR is in HOME.  (Bug#19657)
	* automated/package-test.el (with-package-test):
	Bind `abbreviated-home-dir' to nil.
	(package-test-describe-package, package-test-signed):
	Expect abbreviated directory names.

2015-01-22  Jorgen Schaefer  <contact@jorgenschaefer.de>

	* automated/package-test.el (package-test-install-prioritized):
	Re-add the test case and add priority to the correct repository
	this time around.

2015-01-21  Stefan Monnier  <monnier@iro.umontreal.ca>

	* automated/cl-generic-tests.el (setf cl--generic-2): Make sure
	the setf can be used already in the body of the method.

2015-01-20  Michal Nazarewicz  <mina86@mina86.com>

	* automated/descr-text-test.el: New file with tests for
	`describe-char-eldoc--truncate', `describe-char-eldoc--format',
	and `describe-char-eldoc'.

2015-01-20  Michal Nazarewicz  <mina86@mina86.com>

	* automated/tildify-tests.el (tildify-space-undo-test--test):
	A new helper function for testing `tildify-double-space-undos'
	behaviour in the `tildify-space' function.
	(tildify-space-undo-test-html, tildify-space-undo-test-html-nbsp)
	(tildify-space-undo-test-xml, tildify-space-undo-test-tex):
	New tests for `tildify-doule-space-undos' behaviour.

	* automated/tildify-tests.el (tildify-space-test--test):
	A new helper function for testing `tildify-space' function.
	(tildify-space-test-html, tildify-space-test-html-nbsp)
	(tildify-space-test-xml, tildify-space-test-tex): New tests for
	`tildify-space' function.

2015-01-18  Stefan Monnier  <monnier@iro.umontreal.ca>

	* automated/Makefile.in (EMACS_EXTRAOPT): New var.
	(EMACSOPT): Use it.

	* automated/cl-generic-tests.el (cl-generic-test-10-weird): New test.
	Rename other tests to preserve ordering.

2015-01-18  Leo Liu  <sdl.web@gmail.com>

	* automated/seq-tests.el (test-seq-subseq): Add more tests.
	(Bug#19434)

2015-01-18  Stefan Monnier  <monnier@iro.umontreal.ca>

	* automated/eieio-test-methodinvoke.el (eieio-test-cl-generic-1):
	Test `subclass' specializer.

2015-01-17  Stefan Monnier  <monnier@iro.umontreal.ca>

	* automated/eieio-tests.el
	(eieio-test-37-obsolete-name-in-constructor): New test.

2015-01-17  Stefan Monnier  <monnier@iro.umontreal.ca>

	* automated/eieio-tests.el (eieio-test-25-slot-tests)
	(eieio-test-26-default-inheritance, eieio-test-28-slot-protection)
	(eieio-test-30-slot-attribute-override)
	(eieio-test-31-slot-attribute-override-class-allocation): Don't check
	that we enforce :protection since we don't any more.

	* automated/eieio-test-methodinvoke.el (eieio-test-method-store):
	Use an explicit arg instead of eieio--scoped-class.  Update all callers.

2015-01-17  Stefan Monnier  <monnier@iro.umontreal.ca>

	* automated/eieio-test-methodinvoke.el (eieio-test-cl-generic-1):
	Reset eieio-test--1.

	* automated/cl-generic-tests.el (cl-generic-test-8-after/before):
	Rename from cl-generic-test-7-after/before.
	(cl--generic-test-advice): New function.
	(cl-generic-test-9-advice): New test.

2015-01-16  Jorgen Schaefer  <contact@jorgenschaefer.de>

	* automated/package-test.el (package-test-install-prioritized):
	New test.

2015-01-15  Wolfgang Jenkner  <wjenkner@inode.at>

	* automated/calc-tests.el (calc-tests-equal, calc-tests-simple):
	New functions.
	(test-calc-remove-units, test-calc-extract-units)
	(test-calc-convert-units): New tests.

2015-01-15  Wolfgang Jenkner  <wjenkner@inode.at>

	* automated/Makefile.in (WRITE_LOG): Use POSIX redirection.

2015-01-15  Stefan Monnier  <monnier@iro.umontreal.ca>

	* automated/eieio-test-methodinvoke.el (eieio-test-method-store): Add
	keysym arg instead of relying on internal var eieio--generic-call-key.
	Update all callers.
	(eieio-test-cl-generic-1): New tests.

2015-01-14  Stefan Monnier  <monnier@iro.umontreal.ca>

	* automated/cl-generic-tests.el: New file.

2015-01-08  Stefan Monnier  <monnier@iro.umontreal.ca>

	* automated/eieio-tests.el (eieio-test-23-inheritance-check): Don't use
	<foo>-child-p.

	* automated/eieio-test-methodinvoke.el (eieio-test-method-store):
	Update reference to eieio--generic-call-key.

2015-01-08  Stefan Monnier  <monnier@iro.umontreal.ca>

	* automated/eieio-tests.el: Use cl-lib.  Don't use <class> as a variable.
	Don't use <class>-list types and <class>-list-p predicates.

	* automated/eieio-test-persist.el (persistent-with-objs-list-slot):
	Don't use <class>-list type.

	* automated/eieio-test-methodinvoke.el
	(eieio-test-method-order-list-4):
	Don't use <class> as a variable.

2015-01-08  Stefan Monnier  <monnier@iro.umontreal.ca>

	* automated/eieio-tests.el (eieio-test-04-static-method)
	(eieio-test-05-static-method-2): Use oref-default to access
	class slots.
	(eieio-test-23-inheritance-check): Don't assume that
	eieio-class-parents returns class names, or that a class can only have
	a single name.

	* automated/eieio-test-persist.el (eieio--attribute-to-initarg):
	Move from eieio-core.el.  Rename from eieio-attribute-to-initarg.
	Change arg to be a class object.  Update all callers.

2015-01-08  Stefan Monnier  <monnier@iro.umontreal.ca>

	* automated/eieio-test-methodinvoke.el (eieio-test-method-store):
	Adjust to new semantics of eieio--scoped-class.
	(eieio-test-match): Improve error feedback.

2015-01-08  Stefan Monnier  <monnier@iro.umontreal.ca>

	* automated/eieio-tests.el: Remove dummy object names.

	* automated/eieio-test-persist.el (persistent-with-objs-slot-subs):
	The type FOO-child is the same as FOO.

2015-01-08  Stefan Monnier  <monnier@iro.umontreal.ca>

	* automated/eieio-test-methodinvoke.el (eieio-test-method-store):
	Remove use of eieio-generic-call-methodname.
	(eieio-test-method-order-list-3, eieio-test-method-order-list-6)
	(eieio-test-method-order-list-7, eieio-test-method-order-list-8):
	Adjust the expected result accordingly.

2015-01-01  Michael Albinus  <michael.albinus@gmx.de>

	* automated/tramp-tests.el (tramp--test-smb-or-windows-nt-p):
	New defun.
	(tramp-test30-special-characters): Use it.  (Bug#19463)
	(tramp--test-check-files): Filter nil file names out.

2015-01-01  Michael Albinus  <michael.albinus@gmx.de>

	Sync with Tramp 2.2.11.

	* automated/tramp-tests.el (tramp-test30-special-characters):
	Skip test on MS-Windows.

2014-12-27  Glenn Morris  <rgm@gnu.org>

	* automated/let-alist.el: Load dependency.

2014-12-27  Fabián Ezequiel Gallina  <fgallina@gnu.org>

	* automated/python-tests.el
	(python-shell-completion-native-interpreter-disabled-p-1): New test.

2014-12-27  Fabián Ezequiel Gallina  <fgallina@gnu.org>

	* automated/python-tests.el (python-shell-get-or-create-process-1)
	(python-shell-get-or-create-process-2)
	(python-shell-get-or-create-process-3): Remove tests.

2014-12-27  Fabián Ezequiel Gallina  <fgallina@gnu.org>

	* automated/python-tests.el (python-shell-buffer-substring-9): New test.

2014-12-27  Fabián Ezequiel Gallina  <fgallina@gnu.org>

	* automated/python-tests.el (python-shell-buffer-substring-1)
	(python-shell-buffer-substring-2, python-shell-buffer-substring-3)
	(python-shell-buffer-substring-4, python-shell-buffer-substring-5)
	(python-shell-buffer-substring-6, python-shell-buffer-substring-7)
	(python-shell-buffer-substring-8)
	(python-info-encoding-from-cookie-1)
	(python-info-encoding-from-cookie-2)
	(python-info-encoding-from-cookie-3)
	(python-info-encoding-from-cookie-4)
	(python-info-encoding-from-cookie-5)
	(python-info-encoding-from-cookie-6)
	(python-info-encoding-from-cookie-7, python-info-encoding-1)
	(python-info-encoding-2): New tests.

2014-12-27  Michael Albinus  <michael.albinus@gmx.de>

	* automated/tramp-tests.el (tramp-test17-insert-directory): Do not
	expect a given order of "." and "..".

2014-12-27  Fabián Ezequiel Gallina  <fgallina@gnu.org>

	* automated/python-tests.el (python-indent-electric-colon-2)
	(python-indent-electric-colon-3): New tests.

2014-12-27  João Távora  <joaotavora@gmail.com>

	* automated/electric-tests.el (autowrapping-7): Tests for
	tex-mode.

2014-12-27  Glenn Morris  <rgm@gnu.org>

	* automated/flymake/warnpred/test.pl: Tweak format, since the
	previous one seems to have stopped giving a warning with perl 5.20.1.

2014-12-26  Fabián Ezequiel Gallina  <fgallina@gnu.org>

	* automated/python-tests.el (python-shell-get-process-name-1)
	(python-shell-internal-get-process-name-1): Cleanup.
	(python-shell-get-process-name-2)
	(python-shell-internal-get-process-name-2): New tests.
	(python-shell-calculate-command-1)
	(python-shell-calculate-process-environment-3)
	(python-shell-calculate-exec-path-2, python-shell-make-comint-1)
	(python-shell-make-comint-2, python-shell-make-comint-4)
	(python-shell-get-process-1, python-util-clone-local-variables-1):
	Replace obsolete function and variable references with current.

2014-12-19  Artur Malabarba  <bruce.connor.am@gmail.com>

	* automated/let-alist.el: require `cl-lib'
	New tests for accessing alists inside alists.

2014-12-18  Artur Malabarba  <bruce.connor.am@gmail.com>

	* automated/let-alist.el: New file.

2014-12-16  Nicolas Petton <petton.nicolas@gmail.com>

	* automated/seq-tests.el: New file.

2014-12-16  Glenn Morris  <rgm@gnu.org>

	* automated/data/flymake/Makefile (check-syntax):
	Prevent colorized gcc output from confusing flymake.

	* automated/flymake-tests.el (flymake-tests-data-directory):
	Change from flymake/warnpred to more standard data/flymake.
	* automated/flymake/warnpred/: Rename to automated/data/flymake/.

2014-12-11  Michael Albinus  <michael.albinus@gmx.de>

	* automated/vc-tests.el (vc-test--revision-granularity-function):
	New defun.
	(vc-test--create-repo-function): Rename from
	`vc-test--create-repo-if-not-supported'.  Adapt all callees.
	(vc-test--create-repo): Check also for revision-granularity.
	(vc-test--unregister-function): Additional argument FILE.
	Adapt all callees.
	(vc-test--working-revision): New defun.
	(vc-test-*-working-revision): New tests.

2014-12-10  Michael Albinus  <michael.albinus@gmx.de>

	* automated/vc-tests.el (vc-test--register): Check, that the file
	still exists after register and unregister operations.

2014-12-06  Michael Albinus  <michael.albinus@gmx.de>

	* automated/vc-tests.el: New file.

2014-12-03  Michael Albinus  <michael.albinus@gmx.de>

	* automated/tramp-tests.el (tramp-test29-vc-registered):
	Fallback for changed `vc-register' argument list.

2014-12-03  Glenn Morris  <rgm@gnu.org>

	* automated/tramp-tests.el (tramp-test29-vc-registered):
	Update for recent incompatible change in vc-register.

2014-11-29  Fabián Ezequiel Gallina  <fgallina@gnu.org>

	* automated/python-tests.el
	(python-shell-calculate-process-environment-4)
	(python-shell-calculate-process-environment-5): New tests.
	(python-shell-make-comint-3): Use file-equal-p.
	(python-shell-get-or-create-process-1)
	(python-shell-get-or-create-process-2)
	(python-shell-get-or-create-process-3): Fix interpreter for
	Windows (Bug#18595).

2014-11-21  Ulf Jasper  <ulf.jasper@web.de>

	* automated/libxml-tests.el
	(libxml-tests--data-comments-preserved): Rename from
	'libxml-tests--data'.
	(libxml-tests--data-comments-discarded): New.
	(libxml-tests): Check whether 'libxml-parse-xml-region' is
	discarding comments correctly.

2014-11-17  Michal Nazarewicz  <mina86@mina86.com>

	* automated/tildify-tests.el (tildify-test-html, tildify-test-xml):
	HTML and XML now use no-break space as hard space.  Update tests.
	(tildify-test-foreach-ignore-environments)
	(tildify-test-foreach-ignore-environments-early-return,
	(tildify-test-foreach-region)
	(tildify-test-foreach-region-early-return)
	(tildify-test-foreach-region-limit-region): New tests of
	`tildify-foreach-ignore-environments' and
	`tildify--foreach-region' functions.
	(with-test-foreach): New helper macro for the above tests.

2014-11-17  Glenn Morris  <rgm@gnu.org>

	* automated/occur-tests.el (occur-test-case, occur-test-create):
	In case of failure, show the actual string, rather than just nil.
	(occur-tests): Update for apparent change in output re control-chars.

2014-11-17  Ulf Jasper  <ulf.jasper@web.de>

	* automated/icalendar-tests.el (icalendar-tests--test-export):
	New optional parameter `alarms'.
	(icalendar-export-alarms): New test for exporting icalendar
	alarms.
	(icalendar-tests--test-cycle): Let `icalendar-export-alarms' be nil.

2014-11-17  Ulf Jasper  <ulf.jasper@web.de>

	* automated/icalendar-tests.el (icalendar-tests--test-import):
	Mention timezone in doc string.  Clean up.
	(icalendar-real-world): Add another test case for no-dst
	timezones.

2014-11-16  Ulf Jasper  <ulf.jasper@web.de>

	* automated/icalendar-tests.el (icalendar--parse-vtimezone):
	Add testcase where offsets of standard time and daylight saving time
	are equal.
	(icalendar-real-world): Fix error in test case.  Expected result
	was wrong when offsets of standard time and daylight saving time
	were equal.

2014-11-16  Fabián Ezequiel Gallina  <fgallina@gnu.org>

	* automated/python-tests.el
	(python-shell-calculate-process-environment-2): Fix test.
	(python-shell-calculate-process-environment-1)
	(python-shell-calculate-process-environment-3): Cleanup.

2014-11-16  Fabián Ezequiel Gallina  <fgallina@gnu.org>

	* automated/python-tests.el (python-indent-dedenters-8): New test
	for Bug#18432.

2014-11-16  Fabián Ezequiel Gallina  <fgallina@gnu.org>

	* automated/python-tests.el (python-indent-region-1)
	(python-indent-region-2, python-indent-region-3)
	(python-indent-region-4, python-indent-region-5): New tests.

2014-11-08  Stefan Monnier  <monnier@iro.umontreal.ca>

	* automated/bytecomp-tests.el (bytecomp-tests--warnings): New tests.
	* automated/cl-lib-tests.el: Rename from cl-lib.el.

2014-10-28  Ulf Jasper  <ulf.jasper@web.de>

	* automated/libxml-tests.el: New file.

2014-10-22  Noam Postavsky  <npostavs@users.sourceforget.net>

	* automated/process-tests.el (process-test-quoted-batfile):
	New test.

2014-10-20  Glenn Morris  <rgm@gnu.org>

	* Merge in all changes up to 24.4 release.

2014-10-20  Stefan Monnier  <monnier@iro.umontreal.ca>

	* indent/scss-mode.scss: New file.
	* indent/css-mode.css: Add a few uneventful examples.

2014-10-15  Eli Zaretskii  <eliz@gnu.org>

	* BidiCharacterTest.txt: New file, from Unicode.

	* biditest.el: New file.

2014-10-08  Leo Liu  <sdl.web@gmail.com>

	* automated/print-tests.el: New file.
	(terpri): Tests for terpri.  (Bug#18652)

2014-10-06  Glenn Morris  <rgm@gnu.org>

	* automated/icalendar-tests.el (icalendar--calendar-style):
	Remove test, no longer relevant.

2014-10-04  Glenn Morris  <rgm@gnu.org>

	* automated/package-x-test.el: Remove file...
	* automated/package-test.el: ... merge package-x-test.el.  (Bug#18574)

2014-10-02  Glenn Morris  <rgm@gnu.org>

	* automated/package-test.el (with-package-test, package-test-signed):
	Also set HOME to a temp value, in case the real one is absent (e.g.
	hydra) or read-only.  (Bug#18575)
	(package-test-signed): Use skip-unless rather than expected-result.

2014-09-26  Leo Liu  <sdl.web@gmail.com>

	* automated/cl-lib.el (cl-digit-char-p, cl-parse-integer):
	New tests.  (Bug#18557)

2014-09-24  Ulf Jasper  <ulf.jasper@web.de>

	* automated/newsticker-tests.el
	(newsticker--group-find-parent-group),
	(newsticker--group-do-rename-group): New tests.

2014-09-09  Eli Zaretskii  <eliz@gnu.org>

	* automated/fns-tests.el (fns-tests-collate-sort):
	Bind w32-collate-ignore-punctuation to t when sorting according to
	UTS#10 rules.

2014-09-07  Michael Albinus  <michael.albinus@gmx.de>

	* automated/fns-tests.el (fns-tests--collate-enabled-p): New function.
	(fns-tests-collate-strings, fns-tests-collate-sort): Use it.

2014-09-05  Michael Albinus  <michael.albinus@gmx.de>

	* automated/fns-tests.el (fns-tests-compare-strings): In case
	`compare-strings' shall return t, check for this.
	(fns-tests-collate-strings, fns-tests-collate-sort): New tests.

2014-09-03  Fabián Ezequiel Gallina  <fgallina@gnu.org>

	* automated/python-tests.el (python-indent-electric-colon-1):
	New test.  (Bug#18228)

2014-08-29  Dmitry Antipov  <dmantipov@yandex.ru>

	* automated/fns-tests.el (fns-tests-sort): New test.

2014-08-28  Glenn Morris  <rgm@gnu.org>

	* automated/python-tests.el (python-shell-calculate-exec-path-2):
	Update test for today's python.el changes.

2014-08-13  Jan Nieuwenhuizen  <janneke@gnu.org>

	* automated/compile-tests.el (compile--test-error-line): Grok FILE
	being nil.  Allows for Guile tests to pass.
	(compile-tests--test-regexps-data): Add Guile tests.

2014-08-11  Glenn Morris  <rgm@gnu.org>

	* automated/data/files-bug18141.el.gz: New file.
	* automated/files.el (files-test-bug-18141-file):
	New variable and test.  (Bug#18141)

2014-08-10  Ulf Jasper  <ulf.jasper@web.de>

	Enumerate evaluated sexp diary entries (Bug#7911).
	* automated/icalendar-tests.el (icalendar--convert-anniversary-to-ical)
	(icalendar--convert-cyclic-to-ical, icalendar--convert-block-to-ical)
	(icalendar--convert-yearly-to-ical, icalendar--convert-weekly-to-ical)
	(icalendar--convert-ordinary-to-ical): Returns cons cell now.
	(icalendar--convert-to-ical, icalendar--convert-sexp-to-ical):
	New tests.

2014-08-07  Glenn Morris  <rgm@gnu.org>

	* automated/Makefile.in (check-tar): Remove, hydra recipe does it now.

2014-08-06  Ulf Jasper  <ulf.jasper@web.de>

	* automated/icalendar-tests.el (icalendar--convert-ordinary-to-ical)
	(icalendar--diarytime-to-isotime): More testcases (Bug#13750).

2014-08-03  Glenn Morris  <rgm@gnu.org>

	* automated/Makefile.in (check-tar): New rule.

2014-08-02  Glenn Morris  <rgm@gnu.org>

	* automated/fns-tests.el (fns-tests-compare-strings):
	Update test.  (Bug#17903)

	* automated/icalendar-tests.el (icalendar--decode-isodatetime):
	Use more precise TZ specification, as per 2013-08-04.

2014-07-30  Ulf Jasper  <ulf.jasper@web.de>

	* automated/icalendar-tests.el (icalendar--decode-isodatetime):
	New test.

2014-07-28  Dmitry Antipov  <dmantipov@yandex.ru>

	* automated/timer-tests.el (timer-tests-debug-timer-check): New test.

2014-07-26  Ulf Jasper  <ulf.jasper@web.de>

	* automated/icalendar-tests.el (icalendar-tests--do-test-import):
	Work around the failures in icalendar-tests which occasionally occur on
	hydra.nixos.org.

2014-07-21  Fabián Ezequiel Gallina  <fgallina@gnu.org>

	* automated/python-tests.el:
	(python-util-clone-local-variables-1): Fix test.

	* automated/python-tests.el (python-shell-make-comint-1):
	(python-shell-make-comint-2): Fix indentation.
	(python-shell-make-comint-3)
	(python-shell-make-comint-4): New tests.
	(python-shell-get-or-create-process-1): Fix test.
	(python-shell-get-or-create-process-2)
	(python-shell-get-or-create-process-3): New tests.
	(python-shell-internal-get-or-create-process-1): Fix test.
	(python-shell-prompt-detect-1): New test.
	(python-shell-prompt-detect-2): New test.  (Bug#17370)
	(python-shell-prompt-detect-3)
	(python-shell-prompt-detect-4)
	(python-shell-prompt-detect-5)
	(python-shell-prompt-detect-6)
	(python-shell-prompt-validate-regexps-1)
	(python-shell-prompt-validate-regexps-2)
	(python-shell-prompt-validate-regexps-3)
	(python-shell-prompt-validate-regexps-4)
	(python-shell-prompt-validate-regexps-5)
	(python-shell-prompt-validate-regexps-6)
	(python-shell-prompt-validate-regexps-7)
	(python-shell-prompt-set-calculated-regexps-1)
	(python-shell-prompt-set-calculated-regexps-2)
	(python-shell-prompt-set-calculated-regexps-3)
	(python-shell-prompt-set-calculated-regexps-4)
	(python-shell-prompt-set-calculated-regexps-5)
	(python-shell-prompt-set-calculated-regexps-6)
	(python-util-valid-regexp-p-1): New tests.

2014-07-21  Stefan Monnier  <monnier@iro.umontreal.ca>

	* automated/advice-tests.el (advice-test-call-interactively): Make sure
	the function's definition is fully restored at the end.

2014-07-12  Fabián Ezequiel Gallina  <fgallina@gnu.org>

	* automated/python-tests.el (python-indent-block-enders-1)
	(python-indent-block-enders-2): Fix tests.
	(python-indent-block-enders-3, python-indent-block-enders-4)
	(python-indent-block-enders-5, python-indent-dedenters-1)
	(python-indent-dedenters-2): Remove tests.
	(python-indent-dedenters-1, python-indent-dedenters-2)
	(python-indent-dedenters-3, python-indent-dedenters-4)
	(python-indent-dedenters-5, python-indent-dedenters-6)
	(python-indent-dedenters-7)
	(python-info-dedenter-opening-block-position-1)
	(python-info-dedenter-opening-block-position-2)
	(python-info-dedenter-opening-block-position-3)
	(python-info-dedenter-opening-block-positions-1)
	(python-info-dedenter-opening-block-positions-2)
	(python-info-dedenter-opening-block-positions-3)
	(python-info-dedenter-opening-block-positions-4)
	(python-info-dedenter-opening-block-positions-5)
	(python-info-dedenter-opening-block-message-1)
	(python-info-dedenter-opening-block-message-2)
	(python-info-dedenter-opening-block-message-3)
	(python-info-dedenter-opening-block-message-4)
	(python-info-dedenter-opening-block-message-5)
	(python-info-dedenter-statement-p-1)
	(python-info-dedenter-statement-p-2)
	(python-info-dedenter-statement-p-3)
	(python-info-dedenter-statement-p-4)
	(python-info-dedenter-statement-p-5): New tests.

2014-07-08  Stefan Monnier  <monnier@iro.umontreal.ca>

	* indent/perl.perl: Add indentation pattern for hash-table entries.

2014-07-04  Michael Albinus  <michael.albinus@gmx.de>

	* automated/dbus-tests.el (dbus-test02-register-service-session)
	(dbus-test02-register-service-system): Fix docstring.
	(dbus-test02-register-service-own-bus)
	(dbus-test03-peer-interface): New tests.

2014-07-03  Fabián Ezequiel Gallina  <fgallina@gnu.org>

	* automated/python-tests.el (python-tests-self-insert): New function.
	(python-triple-quote-pairing): Use it.
	(python-parens-electric-indent-1): New test. (Bug#17658)

2014-06-30  Fabián Ezequiel Gallina  <fgallina@gnu.org>

	* automated/subr-x-tests.el: New file.

2014-06-29  Michael Albinus  <michael.albinus@gmx.de>

	* automated/tramp-tests.el (tramp--instrument-test-case):
	Print debug buffer in any case.

2014-06-28  Leo Liu  <sdl.web@gmail.com>

	* automated/calc-tests.el: New file and add tests for math-bignum.
	(Bug#17556)

2014-06-28  Michael Albinus  <michael.albinus@gmx.de>

	* automated/dbus-tests.el (dbus--test-register-service)
	(dbus-test02-register-service-session): Replace `dbus-ping' calls
	by `dbus-list-known-names'.  (Bug#17858)

2014-06-28  Glenn Morris  <rgm@gnu.org>

	* automated/Makefile.in (GDB): New variable.
	(emacs): Use $GDB.  (Bug#15991)

	* automated/Makefile.in (WRITE_LOG): New variable.
	(%.log): Use WRITE_LOG.
	(test_template): Disable logging.

	* automated/Makefile.in (TESTS): New list of short PHONY aliases.
	(test_template): New definition.  Apply to TESTS.

2014-06-27  Glenn Morris  <rgm@gnu.org>

	* automated/Makefile.in (check-maybe): Rename from check.
	(check): Re-run all the tests, every time.
	(clean, mostlyclean): Also delete *.log~.

2014-06-26  Glenn Morris  <rgm@gnu.org>

	* automated/package-x-test.el: Do not mess with load-path.

	* automated/Makefile.in (%.log): If error, dump log to stdout.

2014-06-26  Stefan Monnier  <monnier@iro.umontreal.ca>

	* automated/package-test.el (package-test-update-listing)
	(package-test-update-archives, package-test-describe-package):
	Adjust tests according to new package-list-unsigned.

2014-06-26  Glenn Morris  <rgm@gnu.org>

	* automated/ert-tests.el (no-byte-compile): Set it.  (Bug#17851)

	* automated/eieio-tests.el (no-byte-compile): Set it.  (Bug#17852)

	* automated/Makefile.in: Simplify and parallelize.  (Bug#15991)
	(XARGS_LIMIT, BYTE_COMPILE_EXTRA_FLAGS)
	(setwins, compile-targets, compile-main, compile-clean): Remove.
	(GREP_OPTIONS): Unexport.
	(.el.elc): Replace with pattern rule.
	(%.elc, %.log): New pattern rules.
	(ELFILES, LOGFILES): New variables.
	(check): Depend on LOGFILES.  Call ert-summarize-tests-batch-and-exit.
	(clean, mostlyclean): New rules.
	(bootstrap-clean): Simplify.
	(bootstrap-clean, distclean): Depend on clean.

2014-06-25  Glenn Morris  <rgm@gnu.org>

	* automated/flymake-tests.el (flymake-tests--current-face):
	Sleep for longer.  Avoid querying.

2014-06-25  Dmitry Antipov  <dmantipov@yandex.ru>

	* automated/fns-tests.el (fns-tests-compare-string): New test.

2014-06-24  Michael Albinus  <michael.albinus@gmx.de>

	* automated/tramp-tests.el (tramp-test26-process-file): Extend test
	according to Bug#17815.

2014-06-21  Fabián Ezequiel Gallina  <fgallina@gnu.org>

	* automated/python-tests.el (python-util-strip-string-1): New test.

2014-06-15  Michael Albinus  <michael.albinus@gmx.de>

	Sync with Tramp 2.2.10.

	* automated/tramp-tests.el (tramp--test-enabled): Ignore errors.
	(tramp--instrument-test-case): Extend docstring.
	(tramp-test15-copy-directory): Skip for tramp-smb.el.
	(tramp-test21-file-links): Use `file-truename' for directories.
	(tramp-test27-start-file-process, tramp-test28-shell-command):
	Retrieve process output more robustly.
	(tramp--test-check-files): Extend test.
	(tramp-test30-special-characters): Skip for tramp-adb.el,
	tramp-gvfs.el and tramp-smb.el.  Add further file names.

2014-06-13  Glenn Morris  <rgm@gnu.org>

	* automated/Makefile.in (compile-main):
	GNU make automatically passes command-line arguments to sub-makes.

2014-06-05  Michal Nazarewicz  <mina86@mina86.com>

	* automated/tildify-tests.el (tildify-test--test): Optimize the test
	slightly by reusing the same temporary buffer across multiple test
	cases.

	* automated/tildify-tests.el (tildify-test-find-env-end-re-bug)
	(tildify-test-find-env-group-index-bug): Update to support new
	signature of the `tildify-foreach-region-outside-env' function.
	Namely, it now takes pairs as an argument instead of looking it up in
	`tildify-ignored-environments-alist'.

	* automated/tildify-tests.el (tildify-test--example-html): Add support
	for generating XML code, so that…
	(tildify-test-xml) …test can be added to check handling of XML
	documents.

	* automated/tildify-tests.el (tildify-test-find-env-group-index-bug):
	New test checking end-regex building when multiple environment pairs
	use integers to refer to capture groups.

	* automated/tildify-tests.el (tildify-test-find-env-end-re-bug): New
	test checking end-regex building in `tildify-find-env' function when
	integers (denoting capture groups) and strings are mixed together.

2014-06-02  Michael Albinus  <michael.albinus@gmx.de>

	* automated/tramp-tests.el (tramp-remote-process-environment): Declare.
	(tramp-test29-vc-registered): Set $BZR_HOME.  Remove instrumentation.

2014-06-01  Michael Albinus  <michael.albinus@gmx.de>

	* automated/tramp-tests.el (tramp-test29-vc-registered):
	Instrument failed test case.

2014-05-29  Stefan Monnier  <monnier@iro.umontreal.ca>

	* automated/ruby-mode-tests.el (ruby-assert-face): Use font-lock-ensure.
	(ruby-interpolation-keeps-non-quote-syntax): Use syntax-propertize.

2014-05-21  Michal Nazarewicz  <mina86@mina86.com>

	* automated/tildify-tests.el: New file.

2014-05-27  Stefan Monnier  <monnier@iro.umontreal.ca>

	* indent/ruby.rb: Add one more test.

	* indent/ps-mode.ps: New file.

	* indent/octave.m: Add a few more tests.

	* automated/core-elisp-tests.el
	(core-elisp-test-window-configurations): New test.

2014-05-26  Glenn Morris  <rgm@gnu.org>

	* automated/package-test.el (package-test-install-single):
	Update for changed output.

2014-05-22  Glenn Morris  <rgm@gnu.org>

	* automated/bytecomp-tests.el (test-byte-comp-compile-and-load):
	Fix handling of temporary elc files.

	* automated/fns-tests.el (fns-tests-nreverse):
	Update for changed string behavior.

2014-05-15  Dmitry Antipov  <dmantipov@yandex.ru>

	* automated/fns-tests.el: New file.
	* automated/fns-tests.el (fns-tests-nreverse)
	(fns-tests-nreverse-bool-vector): New tests.

2014-05-08  Glenn Morris  <rgm@gnu.org>

	* automated/vc-bzr.el (vc-bzr-test-bug9726, vc-bzr-test-bug9781)
	(vc-bzr-test-faulty-bzr-autoloads):
	Give bzr a temporary home-directory, in case the real one is missing.

2014-05-08  Dmitry Gutov  <dgutov@yandex.ru>

	* automated/ruby-mode-tests.el (ruby-interpolation-after-dollar-sign):
	New test.

2014-05-08  Glenn Morris  <rgm@gnu.org>

	* automated/help-fns.el: New file.

2014-05-01  Barry O'Reilly  <gundaetiapo@gmail.com>

	* automated/undo-tests.el (undo-test-region-deletion): New test to
	demonstrate bug#17235.
	(undo-test-region-example): New test to verify example given in
	comments for undo-make-selective-list.

2014-04-25  Michael Albinus  <michael.albinus@gmx.de>

	* automated/tramp-tests.el (top):
	* automated/file-notify-tests.el (top): Do not disable interactive
	passwords in batch mode.
	(password-cache-expiry): Set to nil.

	* automated/file-notify-tests.el
	(file-notify-test-remote-temporary-file-directory):
	* automated/tramp-tests.el (tramp-test-temporary-file-directory):
	Use a mock-up method as default.
	(tramp-test00-availability): Print the used directory name.
	(tramp-test33-recursive-load): Fix typo.

2014-04-22  Michael Albinus  <michael.albinus@gmx.de>

	* automated/tramp-tests.el (tramp--test-check-files): Remove traces.
	(tramp-test30-special-characters): Remove test for backslash.

2014-04-20  Michael Albinus  <michael.albinus@gmx.de>

	* automated/tramp-tests.el
	(tramp-test19-directory-files-and-attributes)
	(tramp-test22-file-times): Check for `file-attributes' equality
	only if there is a usable timestamp.
	(tramp--test-check-files): Do not use `copy-sequence'.

2014-04-22  Daniel Colascione  <dancol@dancol.org>

	* automated/bytecomp-tests.el (test-byte-comp-compile-and-load):
	Add compile flag.
	(test-byte-comp-macro-expansion)
	(test-byte-comp-macro-expansion-eval-and-compile)
	(test-byte-comp-macro-expansion-eval-when-compile)
	(test-byte-comp-macro-expand-lexical-override): Use it.
	(test-eager-load-macro-expansion)
	(test-eager-load-macro-expansion-eval-and-compile)
	(test-eager-load-macro-expansion-eval-when-compile)
	(test-eager-load-macro-expand-lexical-override): New tests.

	* automated/cl-lib.el (cl-lib-struct-accessors): Fix test to
	account for removal of `cl-struct-set-slot-value'. Also, move
	the defstruct to top level.

2014-04-21  Daniel Colascione  <dancol@dancol.org>

	* automated/bytecomp-tests.el (test-byte-comp-compile-and-load):
	New function.
	(test-byte-comp-macro-expansion)
	(test-byte-comp-macro-expansion-eval-and-compile)
	(test-byte-comp-macro-expansion-eval-when-compile)
	(test-byte-comp-macro-expand-lexical-override): New tests.

	* automated/cl-lib.el (cl-loop-destructuring-with): New test.
	(cl-the): Fix cl-the test.

2014-04-20  Daniel Colascione  <dancol@dancol.org>

	* automated/cl-lib.el (cl-lib-struct-accessors,cl-the): New tests.

2014-04-19  Michael Albinus  <michael.albinus@gmx.de>

	* automated/tramp-tests.el (tramp--test-check-files): Extend test.
	(tramp-test31-utf8): Let-bind also `file-name-coding-system'.

2014-04-18  Michael Albinus  <michael.albinus@gmx.de>

	* automated/tramp-tests.el (tramp-copy-size-limit): Set to nil.
	(tramp--test-make-temp-name): Optional argument LOCAL.
	(tramp--instrument-test-case): Show messages.  Catch also `quit'.
	(tramp-test10-write-region): No special test for out-of-band copy
	needed anymore.
	(tramp-test11-copy-file, tramp-test12-rename-file)
	(tramp-test21-file-links): Extend tests.
	(tramp-test20-file-modes): More robust check for user "root".
	(tramp--test-check-files): New defun.
	(tramp-test30-special-characters, tramp-test33-recursive-load)
	(tramp-test34-unload): New tests.
	(tramp-test31-utf8, tramp-test32-asynchronous-requests):  Rename.

2014-04-11  Glenn Morris  <rgm@gnu.org>

	* automated/Makefile.in (EMACSDATA, EMACSDOC, EMACSPATH): Unexport.

2014-04-11  Paul Eggert  <eggert@cs.ucla.edu>

	* automated/electric-tests.el: Fix spelling error in test name.
	(whitespace-skipping-for-quotes-not-outside):
	Rename from whitespace-skipping-for-quotes-not-ouside.

2014-04-09  Daniel Colascione  <dancol@dancol.org>

	* automated/syntax-tests.el: New file.

2014-04-09  Glenn Morris  <rgm@gnu.org>

	* automated/python-tests.el (python-triple-quote-pairing):
	Enable/disable electric-pair-mode as needed.

	* automated/electric-tests.el (electric-pair-backspace-1):
	Replace deleted function.

2014-04-07  João Távora  <joaotavora@gmail.com>

	* automated/python-tests.el (python-triple-quote-pairing): New test.
	(python-syntax-after-python-backspace): New test.

	* automated/electric-tests.el (electric-pair-define-test-form):
	More readable test docstrings.
	(whitespace-skipping-for-quotes-not-ouside)
	(whitespace-skipping-for-quotes-only-inside)
	(whitespace-skipping-quotes-not-without-proper-syntax): New tests.

2014-04-04  João Távora  <joaotavora@gmail.com>

	* automated/electric-tests.el (define-electric-pair-test):
	Don't overtest.
	(inhibit-in-mismatched-string-inside-ruby-comments): New test.
	(inhibit-in-mismatched-string-inside-c-comments): New test.

2014-04-02  João Távora  <joaotavora@gmail.com>

	* automated/electric-tests.el (inhibit-if-strings-mismatched):
	New test, change from `inhibit-only-of-next-is-mismatched'.

2014-03-26  Barry O'Reilly  <gundaetiapo@gmail.com>

	* automated/undo-tests.el (undo-test-marker-adjustment-nominal):
	(undo-test-region-t-marker): New tests of marker adjustments.
	(undo-test-marker-adjustment-moved):
	(undo-test-region-mark-adjustment): New tests to demonstrate
	bug#16818, which fail without the fix.

2014-03-23  Dmitry Gutov  <dgutov@yandex.ru>

	* automated/package-test.el (package-test-describe-package):
	Fix test failure in non-graphical mode.

2014-03-23  Daniel Colascione  <dancol@dancol.org>

	* automated/subword-tests.el (subword-tests2): More subword tests.

	* automated/cl-lib.el (cl-lib-keyword-names-versus-values):
	New test: correct parsing of keyword arguments.

2014-03-22  Dmitry Gutov  <dgutov@yandex.ru>

	* automated/package-test.el (package-test-describe-package):
	Check for the "Keywords: " line.

	* automated/data/package/archive-contents: Include the :keywords
	field in `simple-single' data form.

2014-03-21  Dmitry Gutov  <dgutov@yandex.ru>

	* automated/package-test.el
	(package-test-install-two-dependencies): New test (bug#16826).

	* automated/data/package/simple-two-depend-1.1.el: New file.

	* automated/data/package/archive-contents:
	Add info about the new package.

2014-03-07  Michael Albinus  <michael.albinus@gmx.de>

	* automated/tramp-tests.el (tramp-copy-size-limit): Declare.
	(tramp-test10-write-region): Extend for out-of-band copy.
	(tramp-test31-asynchronous-requests): New test.

2014-03-02  Barry O'Reilly  <gundaetiapo@gmail.com>

	* automated/undo-tests.el (undo-test-in-region-not-most-recent):
	Add new test of undo in region.
	(undo-test-in-region-eob): Add test case described at
	http://debbugs.gnu.org/cgi/bugreport.cgi?bug=16411

2014-02-28  Michael Albinus  <michael.albinus@gmx.de>

	* automated/tramp-tests.el (tramp--test-enabled)
	(tramp-test15-copy-directory): No special handling of tramp-adb.el
	anymore.  It's fixed in that package.

2014-02-27  Michael Albinus  <michael.albinus@gmx.de>

	* automated/tramp-tests.el (tramp--test-enabled): Move connection
	cleanup into this function.  Remove respective code from all test
	cases.
	(tramp--instrument-test-case): Declare `indent' and `debug'.
	Handle other errors as well.
	(tramp-test14-delete-directory): Check for `file-error' error.
	(tramp-test15-copy-directory): Ignore return value of
	`copy-directory'.  It's too much hassle to handle it for tramp-adb.el.
	(tramp-test19-directory-files-and-attributes): Take care of
	timestamp of "../".
	(tramp-test20-file-modes, tramp-test27-start-file-process)
	(tramp-test28-shell-command): Skip for tramp-adb.el.
	(tramp-test21-file-links): `file-truename' shall preserve trailing
	link of directories.
	(tramp-test22-file-times): Skip if `set-file-times' returns nil.
	(tramp-test26-process-file, tramp-test28-shell-command): Let-bind
	`kill-buffer-query-functions' to nil.
	(tramp-test28-shell-command): Run `async-shell-command' with timeouts.

2014-02-21  Michael Albinus  <michael.albinus@gmx.de>

	* automated/tramp-tests.el
	(tramp-test19-directory-files-and-attributes): Do not include
	directories in comparison; they might have changed their
	timestamps already.

2014-02-20  Michael Albinus  <michael.albinus@gmx.de>

	* automated/tramp-tests.el (tramp--instrument-test-case): New macro.
	(tramp-test17-insert-directory): First line could contain more
	text, when produced by `ls-lisp'.
	(tramp-test19-directory-files-and-attributes): Instrument failed
	test case.

2014-02-19  Michael Albinus  <michael.albinus@gmx.de>

	* automated/tramp-tests.el (tramp-test17-insert-directory):
	Make first line "total 123" optional.
	(tramp-test20-file-modes, tramp-test22-file-times)
	(tramp-test26-process-file, tramp-test27-start-file-process)
	(tramp-test28-shell-command): Skip for tramp-gvfs.el and
	tramp-smb.el.
	(tramp-test20-file-modes): Check for "root" only when there is an
	explicit user name.
	(tramp-test21-file-links): Handle "... not supported" error.
	(tramp-test22-file-times): Skip for "don't know" return values.
	(tramp-test26-process-file, tramp-test28-shell-command):
	Remove color escape sequences.
	(tramp-test28-shell-command): Use `accept-process-output' rather
	than `sit-for'.
	(tramp-test30-utf8): Set coding system `utf-8'.

2014-02-17  Michael Albinus  <michael.albinus@gmx.de>

	* automated/tramp-tests.el (tramp-test28-shell-command):
	Perform an initial `sit-for' prior the while loop.

2014-02-16  Michael Albinus  <michael.albinus@gmx.de>

	Sync with Tramp 2.2.9.

	* automated/tramp-tests.el (password-cache-expiry): Set to nil.
	(tramp-test28-shell-command): Make a while loop when waiting for
	process exit.

2014-02-11  Michael Albinus  <michael.albinus@gmx.de>

	* automated/tramp-tests.el (top): Require `vc', `vc-bzr', `vc-git'
	and `vc-hg'.  Declare `tramp-find-executable' and
	`tramp-get-remote-path'.
	(tramp-test29-vc-registered): New test.
	(tramp-test30-utf8): Rename from `tramp-test29-utf8'.

2014-02-07  Michael Albinus  <michael.albinus@gmx.de>

	* automated/tramp-tests.el (tramp-test26-process-file): Improve test.
	(tramp-test27-start-file-process): Use "_p" as argument of lambda.
	(tramp-test28-shell-command): Improve `shell-command' test.
	Add `async-shell-command' tests.

2014-02-04  Michael Albinus  <michael.albinus@gmx.de>

	* automated/file-notify-tests.el (file-notify--wait-for-events):
	Use `read-event' instead of `sit-for'.
	(file-notify-test02-events): Remove expected result, the bug is
	fixed meanwhile.
	(file-notify-test02-events, file-notify-test03-autorevert):
	Use `sleep-for' instead of `sit-for'.

2014-01-31  Dmitry Gutov  <dgutov@yandex.ru>

	* automated/ruby-mode-tests.el (ruby-align-chained-calls):
	New test.

2014-01-27  Michael Albinus  <michael.albinus@gmx.de>

	* automated/file-notify-tests.el (file-notify--deftest-remote):
	Do not skip when the local test has failed.  They are unrelated.
	(file-notify--wait-for-events): Use `sit-for'.  Let-bind
	`noninteractive' to nil, otherwise `sit-for' could be degraded to
	`sleep-for'.
	(file-notify-test02-events): Check for `file-remote-p' instead of
	`file-notify--test-remote-enabled'.

2014-01-26  Michael Albinus  <michael.albinus@gmx.de>

	* automated/file-notify-tests.el (file-notify-test02-events):
	Let test case fail for Bug#16519.

2014-01-22  Michael Albinus  <michael.albinus@gmx.de>

	* automated/file-notify-tests.el (file-notify-test02-events):
	Hide Bug#16519, until it is solved.

2014-01-21  Michael Albinus  <michael.albinus@gmx.de>

	* automated/file-notify-tests.el
	(file-notify--test-local-enabled): Fix error in logic.
	(file-notify--wait-for-events): New defmacro.
	(file-notify-test02-events): Make short breaks between file operations.
	Use `file-notify--wait-for-events'.  Check, that events have arrived.
	(file-notify-test03-autorevert): Use `file-notify--wait-for-events'.

	* automated/comint-testsuite.el
	(comint-testsuite-password-strings): Add localized examples.

2014-01-17  Michael Albinus  <michael.albinus@gmx.de>

	* automated/inotify-test.el (inotify-file-watch-simple): Skip test
	case if inotify is not linked with Emacs.  Use `read-event' rather
	than `sit-for' in order to process events.  (Bug#13662)

2014-01-13  Michael Albinus  <michael.albinus@gmx.de>

	* automated/ert-tests.el (ert-test-record-backtrace):
	Reenable test case with adapted test string.  (Bug#13064)

2013-12-28  Glenn Morris  <rgm@gnu.org>

	* automated/electric-tests.el: Require 'elec-pair.

2013-12-26  João Távora  <joaotavora@gmail.com>

	* automated/electric-tests.el (electric-pair-test-for):
	Fix autowrapping tests in batch-mode by running with
	`transient-mark-mode' set to `lambda'.

	* automated/electric-tests.el: New file.

2013-12-25  Fabián Ezequiel Gallina  <fgallina@gnu.org>

	* automated/python-tests.el
	(python-nav-lisp-forward-sexp-safe-1): Remove test.
	(python-nav-forward-sexp-safe-1): New test.

2013-12-20  Dmitry Gutov  <dgutov@yandex.ru>

	* automated/ruby-mode-tests.el: Add tests for
	`ruby-align-to-stmt-keywords'.

	* indent/ruby.rb: Update examples to reflect the lack of change in
	default indentation of `begin' blocks.

2013-12-17  Dmitry Gutov  <dgutov@yandex.ru>

	* indent/ruby.rb: Update examples according to the change
	in `smie-indent-close'.

2013-12-14  Dmitry Gutov  <dgutov@yandex.ru>

	* indent/ruby.rb: New examples.

2013-12-12  Fabián Ezequiel Gallina  <fgallina@gnu.org>

	* automated/python-tests.el (python-indent-dedenters-2): New test.

2013-12-12  Fabián Ezequiel Gallina  <fgallina@gnu.org>

	* automated/python-tests.el (python-indent-after-comment-1)
	(python-indent-after-comment-2): New tests.

2013-12-12  Nathan Trapuzzano  <nbtrap@nbtrap.com>

	* automated/python-tests.el (python-indent-block-enders-1):
	Rename from python-indent-block-enders.
	(python-indent-block-enders-2): New test.

2013-12-08  Dmitry Gutov  <dgutov@yandex.ru>

	* indent/js.js: New file.

2013-12-05  Michael Albinus  <michael.albinus@gmx.de>

	* automated/dbus-tests.el: New file.

2013-12-05  Stefan Monnier  <monnier@iro.umontreal.ca>

	* automated/regexp-tests.el: New file.

2013-11-29  Eli Zaretskii  <eliz@gnu.org>

	* automated/reftex-tests.el (reftex-parse-from-file-test):
	Run temp-dir through file-truename, to make sure the temporary file
	names are comparable as strings.

	* automated/decoder-tests.el (ert-test-decoder-prefer-utf-8):
	Force Unix EOLs by using 'utf-8-unix', since the default of
	'utf-8' is system-dependent, while the test expects to see Unix EOLs.

2013-11-28  Glenn Morris  <rgm@gnu.org>

	* automated/Makefile.in (SEPCHAR): Use in place of PATH_SEP.

2013-11-28  Eli Zaretskii  <eliz@gnu.org>

	* automated/Makefile.in (PATH_SEP): Set this instead of PATH_SEPARATOR.
	(EMACSOPT): Use $(PATH_SEP).

2013-11-28  Michael Albinus  <michael.albinus@gmx.de>

	* automated/file-notify-tests.el (auto-revert-stop-on-user-input):
	Set to nil.

2013-11-27  Michael Albinus  <michael.albinus@gmx.de>

	* automated/file-notify-tests.el
	(file-notify-test-remote-temporary-file-directory):
	Check $REMOTE_TEMPORARY_FILE_DIRECTORY.
	(tramp-read-passwd): Check $REMOTE_ALLOW_PASSWORD.
	(file-notify--deftest-remote): Cleanup connection initially.
	(file-notify-test03-autorevert): Run also in batch mode.  Use a
	larger timeout for remote files.  `sit-for' 1 second; 0.1 second
	does not work on MS Windows.  Call `accept-process-output' for
	remote files.  Apply `string-match' instead of `string-equal', the
	messages are different on MS Windows.

	* automated/tramp-tests.el (tramp-test-temporary-file-directory):
	Use $REMOTE_TEMPORARY_FILE_DIRECTORY.
	(tramp-read-passwd): Check $REMOTE_ALLOW_PASSWORD.

2013-11-23  Glenn Morris  <rgm@gnu.org>

	* automated/python-tests.el (python-shell-make-comint-1)
	(python-shell-make-comint-2, python-shell-get-process-1):
	Suppress creation of some temp-files.

	* automated/python-tests.el (python-shell-parse-command-1)
	(python-shell-make-comint-1, python-shell-make-comint-2)
	(python-shell-get-process-1)
	(python-shell-internal-get-or-create-process-1):
	Skip rather than fail if prereqs not found.

	* automated/Makefile.in (emacs):
	Empty EMACSLOADPATH rather than unsetting.

2013-11-22  Glenn Morris  <rgm@gnu.org>

	* automated/ruby-mode-tests.el (ruby-exit!-font-lock):
	Set expected-result.

2013-11-21  Glenn Morris  <rgm@gnu.org>

	* automated/Makefile.in (XARGS_LIMIT): New, set by configure.
	(compile-main): Pass XARGS_LIMIT to xargs.

	* automated/Makefile.in (PATH_SEPARATOR): New, set by configure.
	(EMACSOPT): Use PATH_SEPARATOR.

2013-11-20  Bozhidar Batsov  <bozhidar@batsov.com>

	* automated/ruby-mode-tests.el (ruby-exit!-font-lock):
	Add a failing test for Bug#15874.
	(ruby--insert-coding-comment-ruby-style)
	(ruby--insert-coding-comment-emacs-style)
	(ruby--insert-coding-comment-custom-style):
	Add a few tests for `ruby--insert-coding-comment'.

2013-11-18  Paul Eggert  <eggert@cs.ucla.edu>

	Improve API of recently-added bool vector functions (Bug#15912).
	* automated/data-tests.el: Adjust to API changes.

2013-11-16  Michael Albinus  <michael.albinus@gmx.de>

	* automated/tramp-tests.el (tramp-test07-file-exists-p)
	(tramp-test08-file-local-copy)
	(tramp-test09-insert-file-contents, tramp-test10-write-region)
	(tramp-test11-copy-file, tramp-test12-rename-file)
	(tramp-test13-make-directory, tramp-test14-delete-directory)
	(tramp-test15-copy-directory, tramp-test16-directory-files)
	(tramp-test17-insert-directory, tramp-test18-file-attributes)
	(tramp-test19-directory-files-and-attributes)
	(tramp-test20-file-modes, tramp-test21-file-links)
	(tramp-test22-file-times, tramp-test23-visited-file-modtime)
	(tramp-test24-file-name-completion, tramp-test25-load)
	(tramp-test26-process-file, tramp-test27-start-file-process)
	(tramp-test28-shell-command): Cleanup connection initially.

2013-11-15  Michael Albinus  <michael.albinus@gmx.de>

	* automated/tramp-tests.el (tramp-test29-utf8): Cleanup the
	connection before running the test.

2013-11-15  Michael Albinus  <michael.albinus@gmx.de>

	* automated/tramp-tests.el (tramp-test15-copy-directory)
	(tramp-test16-directory-files, tramp-test17-insert-directory)
	(tramp-test18-file-attributes)
	(tramp-test19-directory-files-and-attributes)
	(tramp-test20-file-modes, tramp-test21-file-links)
	(tramp-test22-file-times, tramp-test23-visited-file-modtime)
	(tramp-test24-file-name-completion, tramp-test25-load)
	(tramp-test26-process-file, tramp-test27-start-file-process)
	(tramp-test28-shell-command): Protect unwindforms with `ignore-errors'.
	(tramp-test29-utf8): New test.

2013-11-13  Michael Albinus  <michael.albinus@gmx.de>

	* automated/file-notify-tests.el (file-notify-test02-events)
	(file-notify-test03-autorevert): Suppress messages in `write-region'.

	* automated/tramp-tests.el (tramp-test02-file-name-dissect)
	(tramp-test03-file-name-defaults, tramp-test21-file-links): Add tests.
	(tramp-test26-process-file, tramp-test28-shell-command):
	Ensure, that the directory is not empty when calling "ls".

2013-11-11  Michael Albinus  <michael.albinus@gmx.de>

	* automated/tramp-tests.el (tramp-test-temporary-file-directory):
	Check $TRAMP_TEST_TEMPORARY_FILE_DIRECTORY.
	(tramp-read-passwd): Check $TRAMP_TEST_ALLOW_PASSWORD.
	(tramp-test09-insert-file-contents, tramp-test10-write-region)
	(tramp-test26-process-file): Add tests.
	(tramp-test11-copy-file): Remove debug message.
	(tramp-test20-file-modes): Special case, if user is "root".

2013-11-08  Michael Albinus  <michael.albinus@gmx.de>

	* automated/file-notify-tests.el:
	* automated/tramp-tests.el: Add `tramp-own-remote-path' to
	`tramp-remote-path' when running on hydra.
	(tramp-test07-file-exists-p): Remove instrumentation code.
	(tramp-test26-process-file): Don't use "/bin/true" and
	"/bin/false", these paths do not exist on hydra.

2013-11-08  Helmut Eller  <eller.helmut@gmail.com>

	* automated/process-tests.el: New file.

2013-11-08  Dmitry Gutov  <dgutov@yandex.ru>

	* indent/ruby.rb: New examples.

2013-11-06  Glenn Morris  <rgm@gnu.org>

	* automated/Makefile.in (setwins): Avoid accidental matches.

2013-11-06  Michael Albinus  <michael.albinus@gmx.de>

	* automated/tramp-tests.el (tramp-test07-file-exists-p):
	Fix docstring.  Instrument, in order to hunt failure on hydra.

2013-11-06  Glenn Morris  <rgm@gnu.org>

	* automated/flymake-tests.el (warning-predicate-rx-gcc)
	(warning-predicate-function-gcc, warning-predicate-rx-perl)
	(warning-predicate-function-perl):
	* automated/info-xref.el (info-xref-test-makeinfo):
	* automated/vc-bzr.el (vc-bzr-test-bug9726, vc-bzr-test-bug9781)
	(vc-bzr-test-faulty-bzr-autoloads): Skip rather than expect failure.

2013-11-05  Michael Albinus  <michael.albinus@gmx.de>

	* automated/tramp-tests.el: New file.

2013-11-05  Glenn Morris  <rgm@gnu.org>

	Get rid of --chdir usage.
	* automated/Makefile.in (EMACSOPT): Move -L here.
	(emacs): Set EMACS_TEST_DIRECTORY in the environment.
	(setwins): Don't assume called from srcdir.  Remove legacy stuff.
	(.el.elc): No more need to pass -L here.
	(compile-main): Get rid of sub-shell and cd.
	(compile-clean, check): Get rid of cd.

	Make it possible to run tests with a different working directory.
	* automated/flymake-tests.el (flymake-tests-data-directory): New.
	(flymake-tests--current-face): Use flymake-tests-data-directory.
	(warning-predicate-function-gcc, warning-predicate-rx-perl)
	(warning-predicate-function-perl): Adapt for above change.
	* automated/zlib-tests.el (zlib-tests-data-directory): New.
	(zlib--decompress): Use zlib-tests-data-directory.

	* automated/eieio-tests.el (eieio-test-37-persistent-classes):
	Remove test that makes no sense.

	* automated/files.el (files-test-local-variable-data):
	Fix result typo presumably caused by interference from dir-locals.
	(file-test--do-local-variables-test): Prevent dir-locals interfering.

2013-11-04  Dmitry Gutov  <dgutov@yandex.ru>

	* indent/ruby.rb: Add a statement on the line after heredoc.
	Move a now-successful example.

	* automated/ruby-mode-tests.el: Remove outdated comment.

2013-11-04  Glenn Morris  <rgm@gnu.org>

	* automated/Makefile.in (abs_srcdir): Remove.
	(emacs): Unset EMACSLOADPATH.
	(.el.elc, check): Use -L to append srcdir to load-path.

2013-11-02  Glenn Morris  <rgm@gnu.org>

	* automated/Makefile.in (top_builddir, abs_test, abs_lispsrc, lisp)
	(test, abs_top_srcdir, abs_top_builddir): Remove variables.
	(abs_srcdir): New, set by configure.
	(EMACS): Use a relative file name.
	(emacs): Use abs_srcdir rather than abs_lispsrc, abs_test.
	(lisp-compile): Remove (assume it's up-to-date).
	(compile-main): Do not run lisp-compile.
	(compile-main, compile-clean, compile-always, bootstrap-clean)
	(check): Use srcdir rather than $test.  Check cd return value.
	Use --chdir.
	(doit, compile, compile-always): Remove stuff copied from lisp/.
	(all, check, bootstrap-clean, distclean, maintainer-clean): PHONY.

2013-10-31  Michael Albinus  <michael.albinus@gmx.de>

	* automated/ert-tests.el (ert-test-stats-set-test-and-result):
	Add a skipping test.

2013-10-29  Stefan Monnier  <monnier@iro.umontreal.ca>

	* indent/prolog.prolog: Test alignment of ->; with operator at bol.

	* indent/css-mode.css (.x2): Test alignement inside braces.

2013-10-26  Dmitry Gutov  <dgutov@yandex.ru>

	* indent/ruby.rb: New failing example.

	* automated/ruby-mode-tests.el (ruby-toggle-block-to-brace):
	Fix the test, in respect to adding the space after the curly.

2013-10-24  Michael Albinus  <michael.albinus@gmx.de>

	* automated/ert-tests.el (ert-test-skip-unless): New test case.
	(ert-test-deftest): Adapt test for changed macro expansion.
	(ert-test-run-tests-interactively):
	* automated/ert-x-tests.el (ert-test-run-tests-interactively-2):
	Add a skipping test.

	* automated/file-notify-tests.el (top): Do not require tramp-sh.el.
	(file-notify--test-local-enabled): Make it a function.  Check also
	for `file-remote-p' of `temporary-file-directory'.
	(file-notify--test-remote-enabled-checked): New defvar.
	(file-notify--test-remote-enabled): Rewrite.  Do not use Tramp
	internal functions.  Cache result.
	(file-notify--deftest-remote, file-notify-test00-availability)
	(file-notify-test01-add-watch, file-notify-test02-events)
	(file-notify-test03-autorevert): Add checks with `skip_unless'.
	(file-notify-test-all): Do not check `file-notify--test-local-enabled'.

2013-10-24  Dmitry Gutov  <dgutov@yandex.ru>

	* indent/ruby.rb: Fix syntax error in the latest example.

2013-10-23  Glenn Morris  <rgm@gnu.org>

	* automated/Makefile.in (abs_top_srcdir, top_builddir):
	New, set by configure.
	(top_srcdir): Remove.
	(abs_test, abs_lispsrc): New.
	(lisp): No longer absolute.
	(emacs, lisp-compile, compile, compile-always):
	Quote entities that might contain whitespace.

2013-10-22  Dmitry Gutov  <dgutov@yandex.ru>

	* indent/ruby.rb: Move two examples to "working" section, add one
	more.

2013-10-21  Dmitry Gutov  <dgutov@yandex.ru>

	* indent/ruby.rb: New examples for indentation of blocks.
	Example of hash inside parens that inflooped before the present commit.

2013-10-17  Barry O'Reilly  <gundaetiapo@gmail.com>

	* automated/timer-tests.el: New file.  Tests that (sit-for 0)
	allows another timer to run.

2013-10-14  Dmitry Gutov  <dgutov@yandex.ru>

	* indent/ruby.rb: More examples for bug#15594, both failing and
	now passing.

2013-10-11  Dmitry Gutov  <dgutov@yandex.ru>

	* indent/ruby.rb: Add two more cases.

2013-10-10  Stefan Monnier  <monnier@iro.umontreal.ca>

	* automated/ruby-mode-tests.el (ruby-with-temp-buffer): Move before
	first use.
	(ruby-should-indent): Use indent-according-to-mode.
	(ruby-deftest-move-to-block): Use `declare'.

2013-10-07  Dmitry Gutov  <dgutov@yandex.ru>

	* indent/ruby.rb: Fix a spurious change, add more failing examples.

2013-10-07  Stefan Monnier  <monnier@iro.umontreal.ca>

	* indent/ruby.rb: Add a few more tests; adjust some indentation.

2013-10-06  Dmitry Gutov  <dgutov@yandex.ru>

	* automated/ruby-mode-tests.el: Add tests for `ruby-forward-sexp'
	and `ruby-backward-sexp' that fail when `ruby-use-smie' is t.

	* indent/ruby.rb: Fix a syntax error, add a few failing examples.

2013-10-05  Stefan Monnier  <monnier@iro.umontreal.ca>

	* indent/ruby.rb: Port a few cases from automated/ruby-mode-tests.el.
	Adjust indentation of continued line to the new SMIE behavior.

2013-10-04  Stefan Monnier  <monnier@iro.umontreal.ca>

	* automated/completion-tests.el:
	* indent/css-mode.css: New files.

2013-10-03  Daiki Ueno  <ueno@gnu.org>

	* automated/data/package/signed/archive-contents:
	* automated/data/package/signed/archive-contents.sig:
	* automated/data/package/signed/signed-good-1.0.el:
	* automated/data/package/signed/signed-good-1.0.el.sig:
	* automated/data/package/signed/signed-bad-1.0.el:
	* automated/data/package/signed/signed-bad-1.0.el.sig:
	* automated/data/package/key.pub:
	* automated/data/package/key.sec: New files.

	* automated/package-test.el (package-test-update-listing)
	(package-test-update-archives, package-test-describe-package):
	Adjust to package.el change.
	(package-test-signed): New test.

2013-10-01  Dmitry Gutov  <dgutov@yandex.ru>

	* automated/package-test.el: Update all cases to use :url instead
	of :homepage.

	* automated/package-x-test.el
	(package-x-test--single-archive-entry-1-3): Same.

2013-09-29  Dmitry Gutov  <dgutov@yandex.ru>

	* automated/package-test.el (simple-single-desc-1-4): Remove, it
	was unused.
	(simple-single-desc): Expect :homepage property.
	(multi-file-desc): Same.
	(with-package-test): Do not save previous `default-directory'
	value, let-bind the var instead.
	(package-test-install-single): Expect :homepage property in the
	generated pkg file.
	(package-test-describe-package): Expect Homepage button.
	(package-test-describe-non-installed-package)
	(package-test-describe-non-installed-multi-file-package): Same.
	(package-test-describe-not-installed-package): Remove, it was a
	duplicate.

	* automated/package-x-test.el
	(package-x-test--single-archive-entry-1-3): Expect :homepage
	property.
	(package-x-test--single-archive-entry-1-4): Expect nil extras slot.

	* automated/data/package/simple-single-1.3.el: Add URL header.

	* automated/data/package/archive-contents: Add :homepage
	properties to `simple-single' and `multi-file'.

2013-09-22  Daniel Colascione  <dancol@dancol.org>

	* automated/data-tests.el:
	(bool-vector-count-matches-all-0-nil)
	(bool-vector-count-matches-all-0-t)
	(bool-vector-count-matches-1-il, bool-vector-count-matches-1-t)
	(bool-vector-count-matches-at, bool-vector-intersection-op)
	(bool-vector-union-op, bool-vector-xor-op)
	(bool-vector-set-difference-op)
	(bool-vector-change-detection, bool-vector-not): New tests.
	(mock-bool-vector-count-matches-at)
	(test-bool-vector-bv-from-hex-string)
	(test-bool-vector-to-hex-string)
	(test-bool-vector-count-matches-at-tc)
	(test-bool-vector-apply-mock-op)
	(test-bool-vector-binop): New helper functions.
	(bool-vector-test-vectors): New testcase data.

2013-09-20  Ryan  <rct@thompsonclan.org>  (tiny change)

	* automated/advice-tests.el (advice-test-called-interactively-p-around)
	(advice-test-called-interactively-p-filter-args)
	(advice-test-called-interactively-p-around): New tests.

2013-09-16  Glenn Morris  <rgm@gnu.org>

	* automated/eshell.el (eshell-match-result):
	Return a more informative failure than simply "false".  Update callers.

	* automated/eshell.el (eshell-test/for-name-shadow-loop):
	Test value before and after loop as well as during.

2013-09-15  Glenn Morris  <rgm@gnu.org>

	* automated/eshell.el (eshell-test/for-name-shadow-loop):
	New test.  (Bug#15372)
	(eshell-test/for-loop, eshell-test/for-name-loop): Doc fix.

2013-09-13  Glenn Morris  <rgm@gnu.org>

	* automated/eshell.el (with-temp-eshell):
	Use a temp directory for eshell-directory-name.
	(eshell-test-command-result): New, again using a temp directory.
	Replace eshell-command-result with this throughout.
	(eshell-test/for-loop, eshell-test/for-name-loop):
	Ensure environment variables don't confuse us.

2013-09-12  Glenn Morris  <rgm@gnu.org>

	* automated/eshell.el (with-temp-eshell): Avoid hangs in batch mode
	due to "has a running process; kill it?" prompts.

2013-09-12  Stefan Monnier  <monnier@iro.umontreal.ca>

	* automated/eshell.el: Rename from eshell.el.
	(eshell-test/for-loop, eshell-test/for-name-loop): New tests (bug#15231).

2013-09-01  Glenn Morris  <rgm@gnu.org>

	* automated/Makefile.in (setwins): Avoid leading space in $wins.
	Otherwise the sed command used by eg compile-main ends up
	containing "/*.el".  (Bug#15170)

2013-08-28  Paul Eggert  <eggert@cs.ucla.edu>

	* automated/Makefile.in (SHELL): Now @SHELL@, not /bin/sh,
	for portability to hosts where /bin/sh has problems.

2013-08-21  David Engster  <deng@randomsample.de>

	* automated/eieio-tests.el, automated/eieio-test-persist.el:
	* automated/eieio-test-methodinvoke.el: EIEIO tests from CEDET
	upstream.  Changed to use ERT.

2013-08-14  Daniel Hackney  <dan@haxney.org>

	* automated/package-test.el: Remove tar-package-building functions.
	Tar file used for testing is included in the repository.
	(package-test-install-texinfo, package-test-cleanup-built-files):
	Remove.

2013-08-13  Fabián Ezequiel Gallina  <fgallina@gnu.org>

	* automated/python-tests.el (python-imenu-create-index-4)
	(python-imenu-create-flat-index-2): New tests.

2013-08-05  Glenn Morris  <rgm@gnu.org>

	* automated/mule-util.el: New file, with tests extracted from
	lisp/international/mule-util.el.

2013-08-04  Stefan Monnier  <monnier@iro.umontreal.ca>

	* automated/advice-tests.el (advice-tests-nadvice): Test removal
	before definition.
	(advice-tests-macroaliases): New test.

2013-08-04  Glenn Morris  <rgm@gnu.org>

	* automated/ert-tests.el: Disable failing test that no-one seems
	to know how to fix.  (Bug#13064)

	* automated/icalendar-tests.el (icalendar-tests--test-export)
	(icalendar-tests--test-import): Try more precise TZ specification.
	Remove debug messages.

2013-08-03  Glenn Morris  <rgm@gnu.org>

	* automated/core-elisp-tests.el (core-elisp-tests): Fix defcustom.

	* automated/icalendar-tests.el (icalendar-tests--test-export)
	(icalendar-tests--test-import):
	Use getenv/setenv rather than set-time-zone-rule.  Add debug messages.
	(icalendar-tests--test-import): Reset zone even if error occurred.

2013-08-02  Stefan Monnier  <monnier@iro.umontreal.ca>

	* automated/core-elisp-tests.el: New file.

2013-08-01  Glenn Morris  <rgm@gnu.org>

	* automated/file-notify-tests.el (file-notify--test-remote-enabled):
	Try to check that the remote system has a notification program.

2013-07-31  Glenn Morris  <rgm@gnu.org>

	* automated/undo-tests.el (undo-test2, undo-test5): Be quieter.

2013-07-24  Michael Albinus  <michael.albinus@gmx.de>

	* automated/file-notify-tests.el
	(file-notify--test-local-enabled): New defconst.  Replaces all
	`file-notify-support' occurrences.
	(file-notify--test-remote-enabled): New defun.
	(file-notify--deftest-remote): Use it.
	(file-notify-test00-availability): Rewrite.
	(file-notify-test00-availability-remote): New defun.
	(file-notify-test01-add-watch): Rewrite first erroneous check.

2013-07-23  Glenn Morris  <rgm@gnu.org>

	* automated/inotify-test.el (inotify-file-watch-simple):
	Delete temp-file when done.

	* automated/subword-tests.el: Require subword.

2013-07-22  Stefan Monnier  <monnier@iro.umontreal.ca>

	* automated/subword-tests.el: New file.

2013-07-13  Fabián Ezequiel Gallina  <fgallina@gnu.org>

	* automated/python-tests.el (python-imenu-create-index-2)
	(python-imenu-create-index-3): New tests.

2013-07-11  Glenn Morris  <rgm@gnu.org>

	* automated/ert-tests.el: Require cl-lib at runtime too.
	(ert-test-special-operator-p): Use cl-gensym rather than ert-- version.
	(ert-test-remprop, ert-test-remove-if-not, ert-test-remove*)
	(ert-test-set-functions, ert-test-gensym)
	(ert-test-coerce-to-vector, ert-test-string-position)
	(ert-test-mismatch): Remove tests.
	* automated/cl-lib.el: New, split from ert-tests.el.

	* automated/ruby-mode-tests.el (ruby-deftest-move-to-block):
	Goto point-min.
	(works-on-do, zero-is-noop, ok-with-three, ok-with-minus-two)
	(ruby-move-to-block-skips-percent-literal)
	(ruby-move-to-block-skips-heredoc)
	(ruby-move-to-block-moves-from-else-to-if)
	(ruby-beginning-of-defun-does-not-fold-case)
	(ruby-end-of-defun-skips-to-next-line-after-the-method):
	Replace goto-line with forward-line/goto-char.
	(ruby-move-to-block-does-not-fold-case): Remove unneeded end-of-buffer.

	* automated/package-test.el (makeinfo-buffer): Autoload.
	(compilation-in-progress, tar-parse-info, tar-header-name): Declare.
	(package-test-install-texinfo): Don't require makeinfo.

	* automated/files.el: Stop "local variables" confusion.

	* automated/flymake-tests.el (flymake-tests): Remove unused group.

	* automated/icalendar-tests.el (icalendar-tests--do-test-cycle):
	Use with-current-buffer.

	* automated/undo-tests.el (undo-test-buffer-modified)
	(undo-test-file-modified): New tests.

2013-07-09  Michael Albinus  <michael.albinus@gmx.de>

	* automated/file-notify-tests.el (file-notify-test00-availability):
	Set :expected-result.
	(file-notify-test01-add-watch, file-notify-test01-add-watch-remote)
	(file-notify-test02-events, file-notify-test02-events-remote)
	(file-notify-test03-autorevert, file-notify-test03-autorevert-remote):
	Skip when `file-notify-support' is nil.  (Bug#14823)

2013-07-09  Glenn Morris  <rgm@gnu.org>

	* automated/inotify-test.el (inotify-add-watch, inotify-rm-watch):
	Declare.
	(inotify-file-watch-simple): Silence compiler.

	* automated/python-tests.el (python-indent-block-enders):
	Make it actually test something.

	* automated/package-x-test.el: Require package-test when compiling.

	* automated/add-log-tests.el, automated/advice-tests.el:
	* automated/imenu-test.el, automated/package-x-test.el:
	* automated/python-tests.el, automated/ruby-mode-tests.el:
	* automated/xml-parse-tests.el: Explicitly require ert.

2013-07-08  Kenichi Handa  <handa@gnu.org>

	* automated/decoder-tests.el (decoder-tests-prefer-utf-8-read):
	Use with-ccoding-priority to avoid side-effect (Bug#14781).

2013-07-05  Michael Albinus  <michael.albinus@gmx.de>

	* automated/file-notify-tests.el
	(file-notify-test-remote-temporary-file-directory):
	Use `null-device' on w32.
	(file-notify--test-tmpfile, file-notify--test-tmpfile1)
	(file-notify--test-results, file-notify--test-event)
	(file-notify--deftest-remote, file-notify--event-test)
	(file-notify--test-event-handler)
	(file-notify--test-make-temp-name): Rename, in order to mark them
	internal.
	(tramp-message-show-message, tramp-read-passwd): Tweak them for
	better fitting in noninteractive tests.
	(file-notify-test00-availability): Rename from `file-notify-test0'.
	(file-notify-test01-add-watch): Rename from `file-notify-test1'.
	Use `temporary-file-directory '.
	(file-notify-test01-add-watch-remote): New test.
	(file-notify-test02-events): Rename from `file-notify-test2'.
	(file-notify-test02-events-remote): Rename from `file-notify-test3'.
	(file-notify-test03-autorevert): Rename from
	`file-notify-test4'.  Use timeouts.
	(file-notify-test03-autorevert-remote): Rename from
	`file-notify-test5'.

2013-07-04  Michael Albinus  <michael.albinus@gmx.de>

	* automated/file-notify-tests.el: New package.

2013-06-28  Kenichi Handa  <handa@gnu.org>

	* automated/decoder-tests.el (decoder-tests-gen-file): New arg FILE.
	(decoder-tests-ao-gen-file): Rename from decoder-tests-filename.
	Callers changed.
	(decoder-tests-filename): New function.
	(decoder-tests-prefer-utf-8-read)
	(decoder-tests-prefer-utf-8-write): New function.
	(ert-test-decoder-prefer-utf-8): New test.

2013-06-27  Dmitry Gutov  <dgutov@yandex.ru>

	* automated/package-x-test.el: Change the commentary.
	(package-x-test--single-archive-entry-1-3)
	(package-x-test--single-archive-entry-1-4): Fix the tests, by
	using the appropriate data structure.

2013-06-27  Daniel Hackney  <dan@haxney.org>

	* automated/Makefile.in (setwins): Include the 'data' subdirectory.

	* automated/package-x-test.el: New file.

	* automated/package-test.el: New file.

	* automated/data/package: New directory, with test examples.

2013-06-27  Glenn Morris  <rgm@gnu.org>

	* automated/python-tests.el (python-tests-with-temp-file):
	Clean up after ourself.

	* automated/undo-tests.el (undo-test3): Remove test that seems to
	do nothing that the previous one doesn't, except leave a tempfile.

2013-06-26  Glenn Morris  <rgm@gnu.org>

	* automated/info-xref.el: New file.

2013-06-25  Glenn Morris  <rgm@gnu.org>

	* automated/occur-tests.el (occur-test-create): New function.
	Use it to create separate tests for each element, so we run them
	all rather than stopping at the first error.

2013-06-24  Glenn Morris  <rgm@gnu.org>

	* automated/occur-tests.el (occur-tests):
	Update for 2013-05-29 change to occur header line.

2013-06-21  Eduard Wiebe  <usenet@pusto.de>

	Test suite for flymake.
	* automated/flymake-tests.el:
	* automated/flymake/warnpred/Makefile
	* automated/flymake/warnpred/test.c
	* automated/flymake/warnpred/test.pl: New files.

2013-06-12  Rüdiger Sonderfeld  <ruediger@c-plusplus.de>

	* automated/reftex-tests.el (reftex-parse-from-file-test): Fix test.

2013-06-12  Rüdiger Sonderfeld  <ruediger@c-plusplus.de>

	* automated/reftex-tests.el: New test suite for reftex.

2013-05-31  Dmitry Gutov  <dgutov@yandex.ru>

	* automated/ruby-mode-tests.el: New tests, for percent literals
	and expression expansion.

2013-05-29  Leo Liu  <sdl.web@gmail.com>

	* indent/octave.m: Tweak.

2013-05-26  Aidan Gauland  <aidalgol@amuri.net>

	* eshell.el: Rewrite tests using ERT.

2013-05-25  Leo Liu  <sdl.web@gmail.com>

	* indent/octave.m: Add tests for %!, # and ### comments.

2013-05-23  Kenichi Handa  <handa@gnu.org>

	* automated/decoder-tests.el: New file.

2013-05-19  Dmitry Gutov  <dgutov@yandex.ru>

	* indent/ruby.rb: Add multiline regexp example.

	* automated/ruby-mode-tests.el (ruby-heredoc-highlights-interpolations)
	(ruby-regexp-skips-over-interpolation)
	(ruby-regexp-continues-till-end-when-unclosed)
	(ruby-regexp-can-be-multiline)
	(ruby-interpolation-inside-percent-literal): New tests.

2013-05-08  Stefan Monnier  <monnier@iro.umontreal.ca>

	* indent/ruby.rb: Fix indentation after =; add more cases.

2013-05-05  Stefan Monnier  <monnier@iro.umontreal.ca>

	* indent/pascal.pas: Add test for mis-identified comments.

2013-04-01  Masatake YAMATO  <yamato@redhat.com>

	* automated/imenu-test.el: New file.  (Bug#14112)

2013-04-19  Fabián Ezequiel Gallina  <fgallina@gnu.org>

	* automated/python-tests.el (python-imenu-prev-index-position-1):
	Remove test.
	(python-imenu-create-index-1, python-imenu-create-flat-index-1):
	New tests.

2013-04-17  Fabián Ezequiel Gallina  <fgallina@gnu.org>

	* automated/python-tests.el (python-nav-backward-defun-2)
	(python-nav-backward-defun-3, python-nav-forward-defun-2)
	(python-nav-forward-defun-3): New tests.

2013-04-17  Fabián Ezequiel Gallina  <fgallina@gnu.org>

	* automated/python-tests.el (python-nav-backward-defun-1)
	(python-nav-forward-defun-1): New tests.

2013-04-09  Masatake YAMATO  <yamato@redhat.com>

	* automated/add-log-tests.el: New file.  (Bug#14112)

2013-03-30  Fabián Ezequiel Gallina  <fabian@anue.biz>

	* automated/python-tests.el (python-indent-block-enders): New test.
	(python-info-current-defun-2): Fix test.

2013-03-05  Paul Eggert  <eggert@cs.ucla.edu>

	* indent/octave.m: Fix encoding error in comment.  Add coding tag.

2013-02-28  Fabián Ezequiel Gallina  <fgallina@cuca>

	* automated/python-tests.el (python-tests-with-temp-buffer): Doc fix.
	(python-tests-with-temp-file): New macro.
	(python-tests-shell-interpreter): New var.
	(python-shell-get-process-name-1)
	(python-shell-internal-get-process-name-1)
	(python-shell-parse-command-1)
	(python-shell-calculate-process-environment-1)
	(python-shell-calculate-process-environment-2)
	(python-shell-calculate-process-environment-3)
	(python-shell-calculate-exec-path-1)
	(python-shell-calculate-exec-path-2)
	(python-shell-make-comint-1)
	(python-shell-make-comint-2)
	(python-shell-get-process-1)
	(python-shell-get-or-create-process-1)
	(python-shell-internal-get-or-create-process-1): New tests.

2013-02-21  Fabián Ezequiel Gallina  <fgallina@cuca>

	* automated/python-tests.el: New file.

2013-02-14  Dmitry Gutov  <dgutov@yandex.ru>

	* automated/ruby-mode-tests.el
	(ruby-move-to-block-skips-percent-literal): Add depth-affecting
	bits inside the examples.
	(ruby-move-to-block-skips-heredoc): New test.
	(ruby-add-log-current-method-after-inner-class):
	Lower expectations: move point inside a method, initially.

2013-02-13  Dmitry Gutov  <dgutov@yandex.ru>

	* automated/ruby-mode-tests.el
	(ruby-move-to-block-skips-percent-literal): New test.

2013-02-04  Chong Yidong  <cyd@gnu.org>

	* automated/thingatpt.el: New file.

2013-02-03  Chong Yidong  <cyd@gnu.org>

	* automated/files.el (file-test--do-local-variables-test):
	Avoid compilation warning message.

2013-01-27  Dmitry Gutov  <dgutov@yandex.ru>

	* automated/ruby-mode-tests.el
	(ruby-indent-spread-args-in-parens): New test.
	* automated/ruby-mode-tests.el (ruby-block-test-example):
	Break indentation of the do block opener and add a line inside it.
	* automated/ruby-mode-tests.el (works-on-do, ok-with-three):
	Adjust line numbers.

2013-01-15  Stefan Monnier  <monnier@iro.umontreal.ca>

	* automated/advice-tests.el: Split up.  Add advice-test-preactivate.

2013-01-14  Glenn Morris  <rgm@gnu.org>

	* automated/compile-tests.el (compile-tests--test-regexps-data):
	Fix interpretation of gnu line.col1-col2 format.  (Bug#13335)

2013-01-10  Wolfgang Jenkner  <wjenkner@inode.at>

	* automated/man-tests.el: New file.

2013-01-09  Aaron S. Hawley  <aaron.s.hawley@gmail.com>

	* automated/undo-tests.el (undo-test0): Adjust error to code change.

2013-01-08  Aaron S. Hawley  <aaron.s.hawley@gmail.com>

	* automated/undo-tests.el: New file.

2012-12-27  Dmitry Gutov  <dgutov@yandex.ru>

	* automated/ruby-mode-tests.el
	(ruby-indent-after-block-in-continued-expression): New test.

2012-12-14  Dmitry Gutov  <dgutov@yandex.ru>

	* automated/ruby-mode-tests.el:
	Rename one interpolation test; add three more.
	(ruby-with-temp-buffer): New macro, use it where appropriate.
	(ruby-add-log-current-method-examples): Use "_" for target point.
	Add four new tests for ruby-add-log-current-method.

2012-12-11  Glenn Morris  <rgm@gnu.org>

	* automated/f90.el (f90-test-bug13138): New test.

2012-12-10  Rüdiger Sonderfeld  <ruediger@c-plusplus.de>

	* automated/inotify-test.el: New test.

2012-12-02  Chong Yidong  <cyd@gnu.org>

	* automated/ruby-mode-tests.el
	(ruby-add-log-current-method-examples): Don't use loop macro, to
	allow automated testing to work.

2012-11-20  Stefan Monnier  <monnier@iro.umontreal.ca>

	* automated/advice-tests.el (advice-tests--data): Remove.
	(advice-tests): Move the tests directly here instead.
	Add called-interactively-p tests.

2012-11-19  Stefan Monnier  <monnier@iro.umontreal.ca>

	* automated/ert-x-tests.el: Use cl-lib.
	* automated/ert-tests.el: Use lexical-binding and cl-lib.

2012-11-14  Dmitry Gutov  <dgutov@yandex.ru>

	* automated/ruby-mode-tests.el (ruby-indent-singleton-class): Pass.
	(ruby-indent-inside-heredoc-after-operator)
	(ruby-indent-inside-heredoc-after-space): New tests.
	Change direct font-lock face references to var references.
	(ruby-interpolation-suppresses-syntax-inside): New test.
	(ruby-interpolation-inside-percent-literal-with-paren):
	New failing test.

2012-11-13  Dmitry Gutov  <dgutov@yandex.ru>

	* automated/ruby-mode-tests.el (ruby-heredoc-font-lock)
	(ruby-singleton-class-no-heredoc-font-lock)
	(ruby-add-log-current-method-examples): New tests.
	(ruby-test-string): Extract from ruby-should-indent-buffer.
	(ruby-deftest-move-to-block): New macro.
	Add several move-to-block tests.

2012-11-12  Stefan Monnier  <monnier@iro.umontreal.ca>

	* automated/advice-tests.el: New tests.

2012-10-14  Eli Zaretskii  <eliz@gnu.org>

	* automated/compile-tests.el (compile-tests--test-regexps-data):
	Add new data for msft's new format.

2012-09-08  Dmitry Gutov  <dgutov@yandex.ru>

	* automated/ruby-mode-tests.el:
	(ruby-toggle-block-to-multiline): New test.
	(ruby-should-indent-buffer, ruby-toggle-block-to-do-end)
	(ruby-toggle-block-to-brace): Use buffer-string.

2012-09-07  Dmitry Gutov  <dgutov@yandex.ru>

	* automated/ruby-mode-tests.el: New tests (Bug#11613).

2012-08-28  Chong Yidong  <cyd@gnu.org>

	* automated/files.el: Test every combination of values for
	enable-local-variables and enable-local-eval.

2012-08-19  Chong Yidong  <cyd@gnu.org>

	* redisplay-testsuite.el (test-redisplay): Use switch-to-buffer.

2012-08-18  Chong Yidong  <cyd@gnu.org>

	* redisplay-testsuite.el (test-redisplay-4): New test (Bug#3874).

2012-08-14  Dmitry Gutov  <dgutov@yandex.ru>

	* indent/ruby.rb: Rearrange examples, add new ones.

2012-08-12  Dmitry Gutov  <dgutov@yandex.ru>

	* automated/ruby-mode-tests.el (ruby-move-to-block-stops-at-opening)
	(ruby-toggle-block-to-do-end, ruby-toggle-block-to-brace): New test.

2012-08-11  Glenn Morris  <rgm@gnu.org>

	* automated/files.el: New file.

	* automated/Makefile.in (all): Fix typo.

2012-08-10  Dmitry Gutov  <dgutov@yandex.ru>

	* automated/ruby-mode-tests.el (ruby-should-indent):
	Add docstring, check (current-indentation) instead of (current-column).
	(ruby-should-indent-buffer): New function.
	Add tests for `ruby-deep-indent-paren' behavior.
	Port all tests from test/misc/test_ruby_mode.rb in Ruby repo.

2012-08-10  Nobuyoshi Nakada  <nobu@ruby-lang.org>

	Original tests in test_ruby_mode.rb in upstream (author).

2012-08-09  Dmitry Gutov  <dgutov@yandex.ru>

	* automated/ruby-mode-tests.el (ruby-should-indent)
	(ruby-assert-state): New functions.
	Add new tests.

2012-07-29  David Engster  <deng@randomsample.de>

	* automated/xml-parse-tests.el (xml-parse-tests--qnames):
	New variable to hold test data for name expansion.
	(xml-parse-tests): Test the two different types of name expansion.

2012-07-29  Juri Linkov  <juri@jurta.org>

	* automated/occur-tests.el (occur-test-case): Use predefined
	buffer name " *test-occur*" instead of a random buffer name.

2012-07-20  Dmitry Gutov  <dgutov@yandex.ru>

	* automated/ruby-mode-tests.el: New file with one test.

2012-07-17  Stefan Monnier  <monnier@iro.umontreal.ca>

	* indent/shell.sh: Add test case for ${#VAR}.

	* indent/latex-mode.tex: New file.

2012-07-11  Stefan Monnier  <monnier@iro.umontreal.ca>

	* eshell.el: Use cl-lib.

2012-07-03  Chong Yidong  <cyd@gnu.org>

	* automated/xml-parse-tests.el (xml-parse-tests--bad-data): New.

2012-07-02  Chong Yidong  <cyd@gnu.org>

	* automated/xml-parse-tests.el (xml-parse-tests--data):
	More testcases.

2012-07-01  Chong Yidong  <cyd@gnu.org>

	* automated/xml-parse-tests.el: New file.

2012-06-27  Stefan Monnier  <monnier@iro.umontreal.ca>

	* automated/ert-x-tests.el (ert-test-run-tests-interactively-2):
	Use cl-flet.

2012-06-08  Ulf Jasper  <ulf.jasper@web.de>

	* automated/icalendar-tests.el (icalendar--parse-vtimezone):
	Test escaped commas in TZID (Bug#11473).
	(icalendar-import-with-timezone): New.
	(icalendar-real-world): Add new testcase as given in the bugreport
	of Bug#11473.

2012-05-29  Ulf Jasper  <ulf.jasper@web.de>

	* automated/icalendar-tests.el (icalendar-tests--test-import):
	Include UID in import tests (Bug#11525).
	(icalendar-import-non-recurring, icalendar-import-rrule)
	(icalendar-import-duration, icalendar-import-bug-6766): Adjust to
	UID-import change.
	(icalendar-import-with-uid): New.
	(icalendar-tests--test-cycle, icalendar-tests--do-test-cycle):
	Include UID in cycle tests.
	(icalendar-cycle, icalendar-real-world): UID-import change.

2012-05-21  Glenn Morris  <rgm@gnu.org>

	* automated/Makefile.in (setwins): Scrap superfluous subshell.

2012-05-15  Teodor Zlatanov  <tzz@lifelogs.com>

	* automated/url-util-tests.el: New file to test
	lisp/url/url-util.el.  Only `url-build-query-string' and
	`url-parse-query-string' are tested right now (Bug#8706).

2012-04-28  Stefan Monnier  <monnier@iro.umontreal.ca>

	* indent/shell.sh:
	* indent/shell.rc: Ad some test cases.

2012-04-24  Stefan Monnier  <monnier@iro.umontreal.ca>

	* indent/ruby.rb: New file, to test new syntax-propertize code.

2012-04-11  Glenn Morris  <rgm@gnu.org>

	* automated/vc-bzr.el (vc-bzr-test-faulty-bzr-autoloads): New test.

2012-02-13  Teodor Zlatanov  <tzz@lifelogs.com>

	* automated/url-future-tests.el (url-future-tests): Move from
	lisp/url/url-future.el and rename.

2012-01-29  Ulf Jasper  <ulf.jasper@web.de>

	* automated/icalendar-tests.el (icalendar-import-non-recurring):
	Fix broken test, caused by missing trailing blank.

2011-12-03  Chong Yidong  <cyd@gnu.org>

	* automated/compile-tests.el (compile-tests--test-regexps-data):
	Increase column numbers by one to reflect change in how
	compilation-message is recorded (Bug#10172).

2011-11-22  Glenn Morris  <rgm@gnu.org>

	* rmailmm.el: New file, split from lisp/mail/rmailmm.el.

2011-11-20  Juanma Barranquero  <lekktu@gmail.com>

	* cedet/semantic-utest-c.el (semantic-utest-c-comparisons): Fix typo.

2011-11-16  Juanma Barranquero  <lekktu@gmail.com>

	* automated/icalendar-tests.el (icalendar-tests--get-ical-event)
	(icalendar-tests--test-export, icalendar-tests--do-test-export):
	* cedet/srecode-tests.el (srecode-field-utest-impl): Fix typo.

2011-10-30  Ulf Jasper  <ulf.jasper@web.de>

	* automated/newsticker-tests.el
	(newsticker--group-manage-orphan-feeds): Remove fsetting of
	newsticker--treeview-tree-update.

2011-10-29  Ulf Jasper  <ulf.jasper@web.de>

	* automated/newsticker-tests.el
	(newsticker--group-manage-orphan-feeds): Use fset instead of flet.

	* automated/newsticker-tests.el
	(newsticker--group-manage-orphan-feeds): Prevent updating
	newsticker treeview.  Fixed bug#9763.

2011-10-20  Glenn Morris  <rgm@gnu.org>

	* automated/vc-bzr.el (vc-bzr-test-bug9781): New test.

	* automated/vc-bzr.el: New file.

2011-10-15  Glenn Morris  <rgm@gnu.org>

	* automated/f90.el: New file.

2011-09-27  Ulf Jasper  <ulf.jasper@web.de>

	* automated/newsticker-tests.el: Move newsticker-testsuite.el
	to automated/newsticker-tests.el.  Convert to ERT.

2011-07-26  Ulf Jasper  <ulf.jasper@web.de>

	* automated/icalendar-tests.el (icalendar-tests--compare-strings):
	Remove, simply use string=.
	(icalendar--diarytime-to-isotime)
	(icalendar--datetime-to-diary-date)
	(icalendar--datestring-to-isodate)
	(icalendar--format-ical-event)
	(icalendar--parse-summary-and-rest)
	(icalendar-tests--do-test-import)
	(icalendar-tests--do-test-cycle): Change argument order of
	string= to EXPECTED ACTUAL.
	(icalendar--import-format-sample)
	(icalendar--format-ical-event)
	(icalendar-import-non-recurring)
	(icalendar-import-rrule)
	(icalendar-import-duration)
	(icalendar-import-bug-6766)
	(icalendar-real-world): Adjust to string= instead of
	icalendar-tests--compare-strings.
	(icalendar-import-multiple-vcalendars): New.

2011-05-11  Teodor Zlatanov  <tzz@lifelogs.com>

	* automated/gnus-tests.el: Add wrapper for Gnus tests.
	Require CL.

2011-05-09  Juri Linkov  <juri@jurta.org>

	* automated/occur-tests.el: Move from test/occur-testsuite.el.
	Convert to ERT.

2011-05-09  Chong Yidong  <cyd@stupidchicken.com>

	* automated/compile-tests.el: New file.

2011-05-08  Chong Yidong  <cyd@stupidchicken.com>

	* automated/font-parse-tests.el: Don't byte-compile.

	* automated/comint-testsuite.el: Move from test/.  Convert to ERT.

2011-03-10  Stefan Monnier  <monnier@iro.umontreal.ca>

	* automated/lexbind-tests.el: New file.

2011-03-07  Chong Yidong  <cyd@stupidchicken.com>

	* Version 23.3 released.

2011-03-05  Glenn Morris  <rgm@gnu.org>

	* eshell.el: Move here from lisp/eshell/esh-test.el.

2011-03-03  Christian Ohler  <ohler@gnu.org>

	* automated/ert-tests.el (ert-test-explain-not-equal-keymaps):
	New test.

2011-02-20  Ulf Jasper  <ulf.jasper@web.de>

	* automated/icalendar-tests.el: Move from icalendar-testsuite.el;
	convert to ERT format.

2011-02-14  Chong Yidong  <cyd@stupidchicken.com>

	* automated/bytecomp-tests.el: Move from bytecomp-testsuite.el;
	convert to ERT format.

2011-02-09  Stefan Monnier  <monnier@iro.umontreal.ca>

	* indent/shell.sh:
	* indent/shell.rc: New files.

2011-01-27  Chong Yidong  <cyd@stupidchicken.com>

	* automated/font-parse-tests.el: Move from
	font-parse-testsuite.el.

2011-01-26  Chong Yidong  <cyd@stupidchicken.com>

	* font-parse-testsuite.el (test-font-parse-data): New file.

2011-01-13  Stefan Monnier  <monnier@iro.umontreal.ca>

	* indent/prolog.prolog: Add tokenizing tests.

2011-01-13  Christian Ohler  <ohler@gnu.org>

	* automated: New directory for automated tests.

	* automated/ert-tests.el, automated/ert-x-tests.el: New files.

	* automated/Makefile.in: New file.

2010-11-11  Stefan Monnier  <monnier@iro.umontreal.ca>

	* indent/modula2.mod: New file.

2010-10-27  Stefan Monnier  <monnier@iro.umontreal.ca>

	* indent/octave.m: Add a test to ensure indentation is local.

2010-10-23  Glenn Morris  <rgm@gnu.org>

	* comint-testsuite.el
	(comint-testsuite--test-comint-password-prompt-regexp):
	Add "Please enter the password".  (Bug#7224)

2010-09-20  Stefan Monnier  <monnier@iro.umontreal.ca>

	* indent/prolog.prolog: Use normal spacing around !.

2010-09-18  Stefan Monnier  <monnier@iro.umontreal.ca>

	* indent/octave.m: Remove one more `fixindent'.  Use `end'.

2010-09-10  Stefan Monnier  <monnier@iro.umontreal.ca>

	* indent/octave.m: Remove some `fixindent' not needed any more.

2010-08-30  Stefan Monnier  <monnier@iro.umontreal.ca>

	* indent/octave.m: New file.

2010-08-08  Ulf Jasper  <ulf.jasper@web.de>

	* icalendar-testsuite.el (icalendar-testsuite-run): Add internal tests.
	(icalendar-testsuite--trim, icalendar-testsuite--compare-strings)
	(icalendar-testsuite--run-internal-tests): New.
	(icalendar-testsuite--test-convert-ordinary-to-ical)
	(icalendar-testsuite--test-convert-block-to-ical)
	(icalendar-testsuite--test-convert-anniversary-to-ical)
	(icalendar-testsuite--test-parse-vtimezone)
	(icalendar-testsuite--do-test-export): Code formatting.
	(icalendar-testsuite--test-parse-vtimezone): Doc fix.
	(icalendar-testsuite--do-test-import)
	(icalendar-testsuite--do-test-cycle):
	Use icalendar-testsuite--compare-strings
	(icalendar-testsuite--run-import-tests): Comment added.
	(icalendar-testsuite--run-import-tests)
	(icalendar-testsuite--run-real-world-tests): Fix expected results.

2010-06-25  Chong Yidong  <cyd@stupidchicken.com>

	* redisplay-testsuite.el (test-redisplay-3): New test.

2010-06-11  Chong Yidong  <cyd@stupidchicken.com>

	* comint-testsuite.el: New file.

2010-06-02  Stefan Monnier  <monnier@iro.umontreal.ca>

	* indent: New dir.

2010-05-07  Chong Yidong  <cyd@stupidchicken.com>

	* Version 23.2 released.

2010-03-29  Chong Yidong  <cyd@stupidchicken.com>

	* cedet/semantic-ia-utest.el
	(semantic-symref-test-count-hits-in-tag): Add function, from
	semantic-test.el.

	* cedet/tests/test.cpp:
	* cedet/tests/test.py:
	* cedet/tests/teststruct.cpp:
	* cedet/tests/testtemplates.cpp:
	* cedet/tests/testusing.cpp:
	* cedet/tests/scopetest.cpp:
	* cedet/tests/scopetest.java: Files deleted.

	* cedet/tests/test.make:
	* cedet/tests/test.c:
	* cedet/tests/testjavacomp.java:
	* cedet/tests/testspp.c:
	* cedet/tests/testsppreplace.c:
	* cedet/tests/testsppreplaced.c:
	* cedet/tests/testsubclass.cpp:
	* cedet/tests/testsubclass.hh:
	* cedet/tests/testtypedefs.cpp:
	* cedet/tests/testvarnames.c:
	* cedet/tests/test.el:
	* cedet/tests/testdoublens.cpp:
	* cedet/tests/testdoublens.hpp: Add copyright header.

	* cedet/semantic-tests.el (semanticdb-test-gnu-global):
	Remove reference to deleted files.

2010-03-30  Juri Linkov  <juri@jurta.org>

	* occur-testsuite.el (occur-tests): Add tests for context lines.

2010-03-23  Juri Linkov  <juri@jurta.org>

	* occur-testsuite.el: New file.

2010-03-10  Chong Yidong  <cyd@stupidchicken.com>

	* Branch for 23.2.

2010-02-19  Ulf Jasper  <ulf.jasper@web.de>

	* icalendar-testsuite.el
	(icalendar-testsuite--run-function-tests): Add new tests.
	(icalendar-testsuite--test-diarytime-to-isotime): Add another
	testcase.
	(icalendar-testsuite--test-convert-ordinary-to-ical): New.
	(icalendar-testsuite--test-convert-weekly-to-ical): New.
	(icalendar-testsuite--test-convert-yearly-to-ical): New.
	(icalendar-testsuite--test-convert-block-to-ical): New.
	(icalendar-testsuite--test-convert-cyclic-to-ical): New.
	(icalendar-testsuite--test-convert-anniversary-to-ical): New.

2010-01-18  Juanma Barranquero  <lekktu@gmail.com>

	* cedet/semantic-tests.el (semanticdb-test-gnu-global)
	(semantic-lex-test-full-depth, semantic-symref-test-count-hits-in-tag):
	Fix typos in docstrings and error messages.
	(semanticdb-ebrowse-run-tests): Fix typos in error messages.

2010-01-14  Juanma Barranquero  <lekktu@gmail.com>

	* cedet/cedet-utests.el (cedet-utest-log-shutdown, pulse-test):
	* cedet/semantic-ia-utest.el (semantic-ia-utest-error-log-list)
	(semantic-ia-utest-buffer-refs): Fix typos in docstrings.

2009-12-18  Ulf Jasper  <ulf.jasper@web.de>

	* icalendar-testsuite.el
	(icalendar-testsuite--run-function-tests):
	Add icalendar-testsuite--test-parse-vtimezone.
	(icalendar-testsuite--test-parse-vtimezone): New.
	(icalendar-testsuite--do-test-cycle): Doc changes.
	(icalendar-testsuite--run-real-world-tests): Remove trailing
	whitespace -- see change of icalendar--add-diary-entry in
	icalendar.el.
	(icalendar-testsuite--run-cycle-tests): Re-enable all tests.

2009-09-30  Glenn Morris  <rgm@gnu.org>

	* cedet/semantic-utest-c.el: Relicense under GPLv3+.

2009-06-26  Eric Ludlam  <zappo@gnu.org>

	* cedet/*: New unit tests, from CEDET repository.

2009-06-26  Chong Yidong  <cyd@stupidchicken.com>

	* redisplay-testsuite.el: New file.

2009-06-21  Chong Yidong  <cyd@stupidchicken.com>

	* Branch for 23.1.

2009-01-25  Ulf Jasper  <ulf.jasper@web.de>

	* icalendar-testsuite.el
	(icalendar-testsuite--run-function-tests):
	Add icalendar-testsuite--test-diarytime-to-isotime.
	(icalendar-testsuite--test-parse-summary-and-rest): Adjust to
	recent icalendar fixes.
	(icalendar-testsuite--test-diarytime-to-isotime): New.
	(icalendar-testsuite--test-create-uid): Adjust to recent
	icalendar changes.

2008-11-30  Shigeru Fukaya  <shigeru.fukaya@gmail.com>

	* bytecomp-testsuite.el: New file.

2008-10-31  Ulf Jasper  <ulf.jasper@web.de>

	* icalendar-testsuite.el (icalendar-testsuite--run-function-tests):
	Add `icalendar-testsuite--test-create-uid'.
	(icalendar-testsuite--test-create-uid): New.

2008-06-14  Ulf Jasper  <ulf.jasper@web.de>

	* newsticker-testsuite.el: New file.

2008-05-24  Ulf Jasper  <ulf.jasper@web.de>

	* icalendar-testsuite.el (icalendar-testsuite--run-function-tests):
	Add icalendar-testsuite--test-datestring-to-isodate,
	icalendar-testsuite--test-datetime-to-diary-date, and
	icalendar-testsuite--test-calendar-style.
	(icalendar-testsuite--test-format-ical-event)
	(icalendar-testsuite--test-parse-summary-and-rest):
	Doc fix.  Remove european-calendar-style.
	(icalendar-testsuite--get-ical-event): Doc fix.
	(icalendar-testsuite--test-first-weekday-of-year)
	(icalendar-testsuite--run-cycle-tests): Add doc string.
	(icalendar-testsuite--test-datestring-to-isodate)
	(icalendar-testsuite--test-datetime-to-diary-date)
	(icalendar-testsuite--test-calendar-style): New functions.
	(icalendar-testsuite--test-export): Handle iso date style.
	New arg INPUT-ISO.  Use calendar-date-style.
	(icalendar-testsuite--test-import): Handle iso date style.
	New arg EXPECTED-ISO.  Use calendar-date-style.
	(icalendar-testsuite--test-cycle): Handle iso date style.
	(icalendar-testsuite--run-import-tests)
	(icalendar-testsuite--run-export-tests)
	(icalendar-testsuite--run-real-world-tests): Add iso style tests.

2008-02-29  Glenn Morris  <rgm@gnu.org>

	* README: New file.

2008-02-29  Ulf Jasper  <ulf.jasper@web.de>

	* icalendar-testsuite.el: New file.

;; Local Variables:
;; coding: utf-8
;; End:

  Copyright (C) 2008-2015 Free Software Foundation, Inc.

  This file is part of GNU Emacs.

  GNU Emacs is free software: you can redistribute it and/or modify
  it under the terms of the GNU General Public License as published by
  the Free Software Foundation, either version 3 of the License, or
  (at your option) any later version.

  GNU Emacs is distributed in the hope that it will be useful,
  but WITHOUT ANY WARRANTY; without even the implied warranty of
  MERCHANTABILITY or FITNESS FOR A PARTICULAR PURPOSE.  See the
  GNU General Public License for more details.

  You should have received a copy of the GNU General Public License
  along with GNU Emacs.  If not, see <http://www.gnu.org/licenses/>.<|MERGE_RESOLUTION|>--- conflicted
+++ resolved
@@ -1,20 +1,3 @@
-<<<<<<< HEAD
-2015-01-26  Stefan Monnier  <monnier@iro.umontreal.ca>
-
-	* automated/cl-generic-tests.el: Try and make sure cl-lib is not
-	required at run-time.
-
-2015-01-26  Stefan Monnier  <monnier@iro.umontreal.ca>
-
-	* automated/cl-generic-tests.el (cl-generic-test-11-next-method-p):
-	New test.
-
-2015-01-25  Paul Eggert  <eggert@cs.ucla.edu>
-
-	* indent/shell.sh (bar): Use '[ $# -eq 0 ]', not '[ $# == 0 ]'.
-	This is more portable in shell scripts.
-	Fixes: bug#19658
-=======
 2015-01-26  Fabián Ezequiel Gallina  <fgallina@gnu.org>
 
 	* automated/python-tests.el (python-indent-pep8-1)
@@ -41,7 +24,22 @@
 
 	* automated/regexp-tests.el: Require regexp-opt, which is
 	not preloaded --without-x.
->>>>>>> 9664defd
+
+2015-01-26  Stefan Monnier  <monnier@iro.umontreal.ca>
+
+	* automated/cl-generic-tests.el: Try and make sure cl-lib is not
+	required at run-time.
+
+2015-01-26  Stefan Monnier  <monnier@iro.umontreal.ca>
+
+	* automated/cl-generic-tests.el (cl-generic-test-11-next-method-p):
+	New test.
+
+2015-01-25  Paul Eggert  <eggert@cs.ucla.edu>
+
+	* indent/shell.sh (bar): Use '[ $# -eq 0 ]', not '[ $# == 0 ]'.
+	This is more portable in shell scripts.
+	Fixes: bug#19658
 
 2015-01-23  Dmitry Gutov  <dgutov@yandex.ru>
 
